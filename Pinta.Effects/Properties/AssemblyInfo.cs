﻿using System.Reflection;
using System.Runtime.CompilerServices;
using System.Runtime.InteropServices;
using Mono.Addins;

// General Information about an assembly is controlled through the following 
// set of attributes. Change these attribute values to modify the information
// associated with an assembly.
[assembly: AssemblyTitle ("Pinta.Effects")]
[assembly: AssemblyDescription ("")]
[assembly: AssemblyConfiguration ("")]
[assembly: AssemblyCompany ("Microsoft")]
[assembly: AssemblyProduct ("Pinta.Effects")]
[assembly: AssemblyCopyright ("Copyright © Microsoft 2010")]
[assembly: AssemblyTrademark ("")]
[assembly: AssemblyCulture ("")]

// Setting ComVisible to false makes the types in this assembly not visible 
// to COM components.  If you need to access a type in this assembly from 
// COM, set the ComVisible attribute to true on that type.
[assembly: ComVisible (false)]

// The following GUID is for the ID of the typelib if this project is exposed to COM
[assembly: Guid ("7ecbb03b-56f4-4ee1-b214-cd1657fe888b")]

// Version information for an assembly consists of the following four values:
//
//      Major Version
//      Minor Version 
//      Build Number
//      Revision
//
// You can specify all the values or you can default the Build and Revision Numbers 
// by using the '*' as shown below:
// [assembly: AssemblyVersion("1.0.*")]
<<<<<<< HEAD
[assembly: AssemblyVersion ("0.7.0.0")]
[assembly: AssemblyFileVersion ("0.7.0.0")]
=======
[assembly: AssemblyVersion ("0.6.0.0")]
[assembly: AssemblyFileVersion ("0.6.0.0")]

[assembly: Addin ("DefaultEffects", "0.7", Category = "Core")]
[assembly: AddinName ("Default Effects")]
[assembly: AddinDescription ("The default adjustments and effects that ship with Pinta")]
[assembly: AddinDependency ("Pinta", "1.0")]
>>>>>>> 447699ac
<|MERGE_RESOLUTION|>--- conflicted
+++ resolved
@@ -33,15 +33,10 @@
 // You can specify all the values or you can default the Build and Revision Numbers 
 // by using the '*' as shown below:
 // [assembly: AssemblyVersion("1.0.*")]
-<<<<<<< HEAD
-[assembly: AssemblyVersion ("0.7.0.0")]
-[assembly: AssemblyFileVersion ("0.7.0.0")]
-=======
 [assembly: AssemblyVersion ("0.6.0.0")]
 [assembly: AssemblyFileVersion ("0.6.0.0")]
 
 [assembly: Addin ("DefaultEffects", "0.7", Category = "Core")]
 [assembly: AddinName ("Default Effects")]
 [assembly: AddinDescription ("The default adjustments and effects that ship with Pinta")]
-[assembly: AddinDependency ("Pinta", "1.0")]
->>>>>>> 447699ac
+[assembly: AddinDependency ("Pinta", "1.0")]