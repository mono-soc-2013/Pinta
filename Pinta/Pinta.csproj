--- conflicted
+++ resolved
@@ -107,11 +107,8 @@
     <Compile Include="ConfigurableEffects\EffectHelper.cs" />
     <Compile Include="gtk-gui\Pinta.ProgressDialog.cs" />
     <Compile Include="Dialogs\ProgressDialog.cs" />
-<<<<<<< HEAD
+    <Compile Include="ConfigurableEffects\TwistEffect.cs" />
     <Compile Include="ConfigurableEffects\FrostedGlassEffect.cs" />
-=======
-    <Compile Include="ConfigurableEffects\TwistEffect.cs" />
->>>>>>> 08ac9706
   </ItemGroup>
   <Import Project="$(MSBuildBinPath)\Microsoft.CSharp.targets" />
   <ItemGroup>
