--- conflicted
+++ resolved
@@ -5,16 +5,9 @@
     <target-gtk-version>2.12</target-gtk-version>
   </configuration>
   <import>
-<<<<<<< HEAD
-    <widget-library name="../../../../../opt/mono/lib/monodevelop/AddIns/MonoDevelop.GtkCore/libstetic.dll" />
-    <widget-library name="../../bin/Pinta.Core.dll" />
-    <widget-library name="../../bin/Pinta.Resources.dll" />
-    <widget-library name="../../Pinta.Gui.Widgets/bin/Debug/Pinta.Gtk.Widgets.dll" />
-=======
     <widget-library name="../../bin/Pinta.Core.dll" />
     <widget-library name="../../bin/Pinta.Resources.dll" />
     <widget-library name="../../Pinta.Gui.Widgets/bin/Debug/Pinta.Gui.Widgets.dll" />
->>>>>>> bb08606e
     <widget-library name="../../bin/Pinta.exe" internal="true" />
   </import>
   <widget class="Gtk.Window" id="Pinta.MainWindow" design-size="886 680">
