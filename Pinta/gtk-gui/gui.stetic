﻿<?xml version="1.0" encoding="utf-8"?>
<stetic-interface>
  <configuration>
    <images-root-path>..</images-root-path>
    <target-gtk-version>2.12</target-gtk-version>
  </configuration>
  <import>
<<<<<<< HEAD
    <widget-library name="../../bin/Pinta.Core.dll" />
    <widget-library name="../../bin/Pinta.exe" internal="true" />
    <widget-library name="../../../../../opt/mono/lib/monodevelop/AddIns/MonoDevelop.GtkCore/libstetic.dll" />
=======
    <widget-library name="..\..\bin\Pinta.Core.dll" />
    <widget-library name="..\..\bin\Pinta.exe" internal="true" />
    <widget-library name="..\..\Pinta.Gui.Widgets\bin\Debug\Pinta.Gtk.Widgets.dll" />
>>>>>>> cb7a41dd
  </import>
  <widget class="Gtk.Window" id="Pinta.MainWindow" design-size="886 680">
    <action-group name="Default">
      <action id="FileAction">
        <property name="Type">Action</property>
        <property name="HideIfEmpty">False</property>
        <property name="Label" translatable="yes">File</property>
        <property name="ShortLabel" translatable="yes">File</property>
      </action>
      <action id="EditAction">
        <property name="Type">Action</property>
        <property name="HideIfEmpty">False</property>
        <property name="Label" translatable="yes">Edit</property>
        <property name="ShortLabel" translatable="yes">Edit</property>
      </action>
      <action id="ViewAction">
        <property name="Type">Action</property>
        <property name="HideIfEmpty">False</property>
        <property name="Label" translatable="yes">View</property>
        <property name="ShortLabel" translatable="yes">View</property>
      </action>
      <action id="ImageAction">
        <property name="Type">Action</property>
        <property name="HideIfEmpty">False</property>
        <property name="Label" translatable="yes">Image</property>
        <property name="ShortLabel" translatable="yes">Image</property>
      </action>
      <action id="LayersAction">
        <property name="Type">Action</property>
        <property name="HideIfEmpty">False</property>
        <property name="Label" translatable="yes">Layers</property>
        <property name="ShortLabel" translatable="yes">Layers</property>
      </action>
      <action id="AdjustmentsAction">
        <property name="Type">Action</property>
        <property name="Accelerator">&lt;Control&gt;a</property>
        <property name="HideIfEmpty">False</property>
        <property name="Label" translatable="yes">Adjustments</property>
        <property name="ShortLabel" translatable="yes">Adjustments</property>
      </action>
      <action id="EffectsAction">
        <property name="Type">Action</property>
        <property name="HideIfEmpty">False</property>
        <property name="Label" translatable="yes">Effects</property>
        <property name="ShortLabel" translatable="yes">Effects</property>
      </action>
      <action id="WindowAction">
        <property name="Type">Action</property>
        <property name="Label" translatable="yes">Window</property>
        <property name="ShortLabel" translatable="yes">Window</property>
        <property name="Visible">False</property>
      </action>
      <action id="HelpAction">
        <property name="Type">Action</property>
        <property name="HideIfEmpty">False</property>
        <property name="Label" translatable="yes">Help</property>
        <property name="ShortLabel" translatable="yes">Help</property>
      </action>
    </action-group>
    <property name="MemberName" />
    <property name="Title" translatable="yes">Pinta!</property>
    <property name="WindowPosition">Center</property>
    <property name="AllowShrink">True</property>
    <property name="DefaultWidth">1100</property>
    <property name="DefaultHeight">750</property>
    <child>
      <widget class="Gtk.VBox" id="vbox1">
        <property name="MemberName" />
        <child>
          <widget class="Gtk.MenuBar" id="menubar1">
            <property name="MemberName" />
            <node name="menubar1" type="Menubar">
              <node type="Menu" action="FileAction" />
              <node type="Menu" action="EditAction" />
              <node type="Menu" action="ViewAction" />
              <node type="Menu" action="ImageAction" />
              <node type="Menu" action="LayersAction" />
              <node type="Menu" action="AdjustmentsAction" />
              <node type="Menu" action="EffectsAction" />
              <node type="Menu" action="WindowAction" />
              <node type="Menu" action="HelpAction" />
            </node>
          </widget>
          <packing>
            <property name="Position">0</property>
            <property name="AutoSize">True</property>
            <property name="Expand">False</property>
            <property name="Fill">False</property>
          </packing>
        </child>
        <child>
          <widget class="Gtk.Toolbar" id="toolbar1">
            <property name="MemberName" />
            <property name="ShowArrow">False</property>
            <property name="ButtonStyle">Icons</property>
            <property name="IconSize">SmallToolbar</property>
            <node name="toolbar1" type="Toolbar" />
          </widget>
          <packing>
            <property name="Position">1</property>
            <property name="AutoSize">True</property>
            <property name="Expand">False</property>
            <property name="Fill">False</property>
          </packing>
        </child>
        <child>
          <widget class="Gtk.Toolbar" id="tooltoolbar">
            <property name="MemberName" />
            <property name="HeightRequest">28</property>
            <property name="ShowArrow">False</property>
            <property name="ButtonStyle">Icons</property>
            <property name="IconSize">SmallToolbar</property>
            <node name="tooltoolbar" type="Toolbar" />
          </widget>
          <packing>
            <property name="Position">2</property>
            <property name="AutoSize">True</property>
            <property name="Expand">False</property>
            <property name="Fill">False</property>
          </packing>
        </child>
        <child>
          <widget class="Gtk.HBox" id="hbox1">
            <property name="MemberName" />
            <property name="Spacing">6</property>
            <child>
              <widget class="Gtk.HBox" id="hbox2">
                <property name="MemberName" />
                <child>
                  <widget class="Gtk.VBox" id="vbox3">
                    <property name="MemberName" />
                    <child>
                      <widget class="Pinta.ColorPaletteWidget" id="colorpalettewidget1">
                        <property name="MemberName" />
                      </widget>
                      <packing>
                        <property name="PackType">End</property>
                        <property name="Position">0</property>
                        <property name="AutoSize">False</property>
                      </packing>
                    </child>
                    <child>
                      <widget class="Gtk.HBox" id="hbox3">
                        <property name="MemberName" />
                        <child>
                          <widget class="Gtk.Toolbar" id="toolbox1">
                            <property name="MemberName" />
                            <property name="Orientation">Vertical</property>
                            <property name="ShowArrow">False</property>
                            <property name="ButtonStyle">Icons</property>
                            <property name="IconSize">SmallToolbar</property>
                            <node name="toolbox1" type="Toolbar" />
                          </widget>
                          <packing>
                            <property name="Position">0</property>
                            <property name="AutoSize">True</property>
                            <property name="Expand">False</property>
                            <property name="Fill">False</property>
                          </packing>
                        </child>
                        <child>
                          <widget class="Gtk.Toolbar" id="toolbox2">
                            <property name="MemberName" />
                            <property name="Orientation">Vertical</property>
                            <property name="ShowArrow">False</property>
                            <property name="ButtonStyle">Icons</property>
                            <property name="IconSize">SmallToolbar</property>
                            <node name="toolbox2" type="Toolbar" />
                          </widget>
                          <packing>
                            <property name="Position">1</property>
                            <property name="AutoSize">True</property>
                            <property name="Expand">False</property>
                            <property name="Fill">False</property>
                          </packing>
                        </child>
                      </widget>
                      <packing>
                        <property name="PackType">End</property>
                        <property name="Position">1</property>
                        <property name="AutoSize">False</property>
                        <property name="Expand">False</property>
                        <property name="Fill">False</property>
                      </packing>
                    </child>
                  </widget>
                  <packing>
                    <property name="Position">0</property>
                    <property name="AutoSize">False</property>
                    <property name="Expand">False</property>
                    <property name="Fill">False</property>
                  </packing>
                </child>
                <child>
                  <widget class="Gtk.ScrolledWindow" id="GtkScrolledWindow">
                    <property name="MemberName" />
                    <property name="ShadowType">In</property>
                    <child>
                      <widget class="Gtk.Viewport" id="GtkViewport">
                        <property name="MemberName" />
                        <property name="ShadowType">None</property>
                        <child>
                          <widget class="Gtk.DrawingArea" id="drawingarea1">
                            <property name="MemberName" />
                            <property name="Events">ExposureMask, PointerMotionMask, ButtonPressMask, ButtonReleaseMask, EnterNotifyMask, LeaveNotifyMask</property>
                            <property name="ShowScrollbars">True</property>
                            <signal name="ButtonPressEvent" handler="OnDrawingarea1ButtonPressEvent" />
                            <signal name="ButtonReleaseEvent" handler="OnDrawingarea1ButtonReleaseEvent" />
                            <signal name="MotionNotifyEvent" handler="OnDrawingarea1MotionNotifyEvent" />
                            <signal name="ExposeEvent" handler="OnDrawingarea1ExposeEvent" />
                          </widget>
                        </child>
                      </widget>
                    </child>
                  </widget>
                  <packing>
                    <property name="Position">1</property>
                    <property name="AutoSize">True</property>
                  </packing>
                </child>
                <child>
                  <widget class="Gtk.VBox" id="vbox2">
                    <property name="MemberName" />
                    <child>
                      <widget class="Gtk.Label" id="label1">
                        <property name="MemberName" />
                        <property name="LabelProp" translatable="yes">Layers:</property>
                      </widget>
                      <packing>
                        <property name="Position">0</property>
                        <property name="AutoSize">True</property>
                        <property name="Expand">False</property>
                        <property name="Fill">False</property>
                      </packing>
                    </child>
                    <child>
                      <widget class="Pinta.LayersListWidget" id="layerslistwidget1">
                        <property name="MemberName" />
                      </widget>
                      <packing>
                        <property name="Position">1</property>
                        <property name="AutoSize">True</property>
                        <property name="Expand">False</property>
                        <property name="Fill">False</property>
                      </packing>
                    </child>
                    <child>
                      <widget class="Gtk.Toolbar" id="toolbar4">
                        <property name="MemberName" />
                        <property name="ShowArrow">False</property>
                        <property name="ButtonStyle">Icons</property>
                        <property name="IconSize">Menu</property>
                        <node name="toolbar4" type="Toolbar" />
                      </widget>
                      <packing>
                        <property name="Position">2</property>
                        <property name="AutoSize">True</property>
                        <property name="Expand">False</property>
                        <property name="Fill">False</property>
                      </packing>
                    </child>
                    <child>
                      <widget class="Gtk.ScrolledWindow" id="GtkScrolledWindow1">
                        <property name="MemberName" />
                        <property name="ShadowType">In</property>
                        <child>
                          <widget class="Gtk.TreeView" id="treeview1">
                            <property name="MemberName" />
                            <property name="CanFocus">True</property>
                            <property name="ShowScrollbars">True</property>
                          </widget>
                        </child>
                      </widget>
                      <packing>
                        <property name="Position">3</property>
                        <property name="AutoSize">True</property>
                      </packing>
                    </child>
                    <child>
                      <widget class="Gtk.Toolbar" id="toolbar2">
                        <property name="MemberName" />
                        <property name="ShowArrow">False</property>
                        <property name="ButtonStyle">Icons</property>
                        <property name="IconSize">Menu</property>
                        <node name="toolbar2" type="Toolbar" />
                      </widget>
                      <packing>
                        <property name="Position">4</property>
                        <property name="AutoSize">True</property>
                        <property name="Expand">False</property>
                        <property name="Fill">False</property>
                      </packing>
                    </child>
                  </widget>
                  <packing>
                    <property name="Position">2</property>
                    <property name="AutoSize">True</property>
                    <property name="Expand">False</property>
                    <property name="Fill">False</property>
                  </packing>
                </child>
              </widget>
              <packing>
                <property name="Position">0</property>
                <property name="AutoSize">True</property>
              </packing>
            </child>
          </widget>
          <packing>
            <property name="Position">3</property>
            <property name="AutoSize">True</property>
          </packing>
        </child>
        <child>
          <widget class="Gtk.Statusbar" id="statusbar1">
            <property name="MemberName" />
            <property name="Spacing">6</property>
            <child>
              <widget class="Gtk.Label" id="label5">
                <property name="MemberName" />
                <property name="LabelProp" translatable="yes"> Paintbrush: Left click to draw with primary color, right click to draw with secondary color</property>
                <property name="Justify">Fill</property>
                <property name="SingleLineMode">True</property>
              </widget>
              <packing>
                <property name="Position">0</property>
                <property name="AutoSize">True</property>
                <property name="Expand">False</property>
                <property name="Fill">False</property>
              </packing>
            </child>
            <child>
              <placeholder />
            </child>
            <child>
              <widget class="Gtk.Label" id="CursorPositionLabel">
                <property name="MemberName" />
                <property name="LabelProp" translatable="yes">0, 0</property>
              </widget>
              <packing>
                <property name="Position">3</property>
                <property name="AutoSize">True</property>
                <property name="Expand">False</property>
                <property name="Fill">False</property>
              </packing>
            </child>
          </widget>
          <packing>
            <property name="Position">4</property>
            <property name="AutoSize">False</property>
            <property name="Expand">False</property>
            <property name="Fill">False</property>
          </packing>
        </child>
      </widget>
    </child>
  </widget>
  <widget class="Gtk.Dialog" id="Pinta.NewImageDialog" design-size="251 179">
    <property name="MemberName" />
    <property name="Title" translatable="yes">New Image</property>
    <property name="WindowPosition">CenterOnParent</property>
    <property name="Buttons">2</property>
    <property name="HelpButton">False</property>
    <child internal-child="VBox">
      <widget class="Gtk.VBox" id="dialog1_VBox">
        <property name="MemberName" />
        <property name="BorderWidth">2</property>
        <child>
          <widget class="Gtk.Label" id="label5">
            <property name="MemberName" />
            <property name="Xalign">0</property>
            <property name="LabelProp" translatable="yes">New Image Size          </property>
          </widget>
          <packing>
            <property name="Position">0</property>
            <property name="AutoSize">False</property>
            <property name="Expand">False</property>
          </packing>
        </child>
        <child>
          <widget class="Gtk.Table" id="table1">
            <property name="MemberName" />
            <property name="NRows">4</property>
            <property name="NColumns">5</property>
            <property name="RowSpacing">10</property>
            <property name="ColumnSpacing">8</property>
            <child>
              <placeholder />
            </child>
            <child>
              <placeholder />
            </child>
            <child>
              <placeholder />
            </child>
            <child>
              <placeholder />
            </child>
            <child>
              <placeholder />
            </child>
            <child>
              <placeholder />
            </child>
            <child>
              <placeholder />
            </child>
            <child>
              <placeholder />
            </child>
            <child>
              <placeholder />
            </child>
            <child>
              <placeholder />
            </child>
            <child>
              <widget class="Gtk.Alignment" id="alignment1">
                <property name="MemberName" />
                <child>
                  <placeholder />
                </child>
              </widget>
              <packing>
                <property name="LeftAttach">1</property>
                <property name="RightAttach">2</property>
                <property name="AutoSize">True</property>
                <property name="XOptions">Fill</property>
                <property name="XExpand">False</property>
                <property name="XFill">True</property>
                <property name="XShrink">False</property>
                <property name="YExpand">True</property>
                <property name="YFill">True</property>
                <property name="YShrink">False</property>
              </packing>
            </child>
            <child>
              <widget class="Gtk.Alignment" id="alignment2">
                <property name="MemberName" />
                <child>
                  <placeholder />
                </child>
              </widget>
              <packing>
                <property name="TopAttach">3</property>
                <property name="BottomAttach">4</property>
                <property name="LeftAttach">1</property>
                <property name="RightAttach">2</property>
                <property name="AutoSize">True</property>
                <property name="XOptions">Fill</property>
                <property name="XExpand">False</property>
                <property name="XFill">True</property>
                <property name="XShrink">False</property>
                <property name="YExpand">True</property>
                <property name="YFill">True</property>
                <property name="YShrink">False</property>
              </packing>
            </child>
            <child>
              <widget class="Gtk.Alignment" id="alignment3">
                <property name="MemberName" />
                <child>
                  <placeholder />
                </child>
              </widget>
              <packing>
                <property name="TopAttach">1</property>
                <property name="BottomAttach">2</property>
                <property name="LeftAttach">4</property>
                <property name="RightAttach">5</property>
                <property name="AutoSize">True</property>
                <property name="YOptions">Fill</property>
                <property name="XExpand">True</property>
                <property name="XFill">True</property>
                <property name="XShrink">False</property>
                <property name="YExpand">False</property>
                <property name="YFill">True</property>
                <property name="YShrink">False</property>
              </packing>
            </child>
            <child>
              <widget class="Gtk.Alignment" id="alignment4">
                <property name="MemberName" />
                <child>
                  <placeholder />
                </child>
              </widget>
              <packing>
                <property name="TopAttach">1</property>
                <property name="BottomAttach">2</property>
                <property name="AutoSize">True</property>
                <property name="YOptions">Fill</property>
                <property name="XExpand">True</property>
                <property name="XFill">True</property>
                <property name="XShrink">False</property>
                <property name="YExpand">False</property>
                <property name="YFill">True</property>
                <property name="YShrink">False</property>
              </packing>
            </child>
            <child>
              <widget class="Gtk.SpinButton" id="heightSpinner">
                <property name="MemberName" />
                <property name="CanFocus">True</property>
                <property name="Upper">10000</property>
                <property name="PageIncrement">10</property>
                <property name="StepIncrement">1</property>
                <property name="ClimbRate">1</property>
                <property name="Numeric">True</property>
                <property name="Value">600</property>
              </widget>
              <packing>
                <property name="TopAttach">2</property>
                <property name="BottomAttach">3</property>
                <property name="LeftAttach">2</property>
                <property name="RightAttach">3</property>
                <property name="AutoSize">True</property>
                <property name="XOptions">Fill</property>
                <property name="YOptions">Fill</property>
                <property name="XExpand">False</property>
                <property name="XFill">True</property>
                <property name="XShrink">False</property>
                <property name="YExpand">False</property>
                <property name="YFill">True</property>
                <property name="YShrink">False</property>
              </packing>
            </child>
            <child>
              <widget class="Gtk.Label" id="label1">
                <property name="MemberName" />
                <property name="LabelProp" translatable="yes">pixels</property>
              </widget>
              <packing>
                <property name="TopAttach">1</property>
                <property name="BottomAttach">2</property>
                <property name="LeftAttach">3</property>
                <property name="RightAttach">4</property>
                <property name="AutoSize">True</property>
                <property name="XOptions">Fill</property>
                <property name="YOptions">Fill</property>
                <property name="XExpand">False</property>
                <property name="XFill">True</property>
                <property name="XShrink">False</property>
                <property name="YExpand">False</property>
                <property name="YFill">True</property>
                <property name="YShrink">False</property>
              </packing>
            </child>
            <child>
              <widget class="Gtk.Label" id="label2">
                <property name="MemberName" />
                <property name="LabelProp" translatable="yes">pixels</property>
              </widget>
              <packing>
                <property name="TopAttach">2</property>
                <property name="BottomAttach">3</property>
                <property name="LeftAttach">3</property>
                <property name="RightAttach">4</property>
                <property name="AutoSize">True</property>
                <property name="XOptions">Fill</property>
                <property name="YOptions">Fill</property>
                <property name="XExpand">False</property>
                <property name="XFill">True</property>
                <property name="XShrink">False</property>
                <property name="YExpand">False</property>
                <property name="YFill">True</property>
                <property name="YShrink">False</property>
              </packing>
            </child>
            <child>
              <widget class="Gtk.Label" id="label3">
                <property name="MemberName" />
                <property name="Xalign">1</property>
                <property name="LabelProp" translatable="yes">Width:</property>
              </widget>
              <packing>
                <property name="TopAttach">1</property>
                <property name="BottomAttach">2</property>
                <property name="LeftAttach">1</property>
                <property name="RightAttach">2</property>
                <property name="AutoSize">True</property>
                <property name="XOptions">Fill</property>
                <property name="YOptions">Fill</property>
                <property name="XExpand">False</property>
                <property name="XFill">True</property>
                <property name="XShrink">False</property>
                <property name="YExpand">False</property>
                <property name="YFill">True</property>
                <property name="YShrink">False</property>
              </packing>
            </child>
            <child>
              <widget class="Gtk.Label" id="label4">
                <property name="MemberName" />
                <property name="Xalign">1</property>
                <property name="LabelProp" translatable="yes">Height:</property>
                <property name="Justify">Right</property>
              </widget>
              <packing>
                <property name="TopAttach">2</property>
                <property name="BottomAttach">3</property>
                <property name="LeftAttach">1</property>
                <property name="RightAttach">2</property>
                <property name="AutoSize">True</property>
                <property name="XOptions">Fill</property>
                <property name="YOptions">Fill</property>
                <property name="XExpand">False</property>
                <property name="XFill">True</property>
                <property name="XShrink">False</property>
                <property name="YExpand">False</property>
                <property name="YFill">True</property>
                <property name="YShrink">False</property>
              </packing>
            </child>
            <child>
              <widget class="Gtk.SpinButton" id="widthSpinner">
                <property name="MemberName" />
                <property name="CanFocus">True</property>
                <property name="Upper">10000</property>
                <property name="PageIncrement">10</property>
                <property name="StepIncrement">1</property>
                <property name="ClimbRate">1</property>
                <property name="Numeric">True</property>
                <property name="Value">800</property>
              </widget>
              <packing>
                <property name="TopAttach">1</property>
                <property name="BottomAttach">2</property>
                <property name="LeftAttach">2</property>
                <property name="RightAttach">3</property>
                <property name="AutoSize">True</property>
                <property name="XOptions">Fill</property>
                <property name="YOptions">Fill</property>
                <property name="XExpand">False</property>
                <property name="XFill">True</property>
                <property name="XShrink">False</property>
                <property name="YExpand">False</property>
                <property name="YFill">True</property>
                <property name="YShrink">False</property>
              </packing>
            </child>
          </widget>
          <packing>
            <property name="Position">1</property>
            <property name="AutoSize">True</property>
          </packing>
        </child>
      </widget>
    </child>
    <child internal-child="ActionArea">
      <widget class="Gtk.HButtonBox" id="dialog1_ActionArea">
        <property name="MemberName" />
        <property name="Spacing">10</property>
        <property name="BorderWidth">5</property>
        <property name="Size">2</property>
        <property name="LayoutStyle">End</property>
        <child>
          <widget class="Gtk.Button" id="buttonCancel">
            <property name="MemberName" />
            <property name="CanDefault">True</property>
            <property name="CanFocus">True</property>
            <property name="UseStock">True</property>
            <property name="Type">StockItem</property>
            <property name="StockId">gtk-cancel</property>
            <property name="ResponseId">-6</property>
            <property name="label">gtk-cancel</property>
          </widget>
          <packing>
            <property name="Expand">False</property>
            <property name="Fill">False</property>
          </packing>
        </child>
        <child>
          <widget class="Gtk.Button" id="buttonOk">
            <property name="MemberName" />
            <property name="CanDefault">True</property>
            <property name="CanFocus">True</property>
            <property name="UseStock">True</property>
            <property name="Type">StockItem</property>
            <property name="StockId">gtk-ok</property>
            <property name="ResponseId">-5</property>
            <property name="label">gtk-ok</property>
          </widget>
          <packing>
            <property name="Position">1</property>
            <property name="Expand">False</property>
            <property name="Fill">False</property>
          </packing>
        </child>
      </widget>
    </child>
  </widget>
  <widget class="Gtk.Dialog" id="Pinta.LayerPropertiesDialog" design-size="349 224">
    <property name="MemberName" />
    <property name="Title" translatable="yes">Layer Properties</property>
    <property name="WindowPosition">CenterOnParent</property>
    <property name="Buttons">2</property>
    <property name="HelpButton">False</property>
    <child internal-child="VBox">
      <widget class="Gtk.VBox" id="dialog1_VBox">
        <property name="MemberName" />
        <property name="BorderWidth">2</property>
        <child>
          <widget class="Gtk.VBox" id="vbox2">
            <property name="MemberName" />
            <property name="Spacing">10</property>
            <property name="BorderWidth">9</property>
            <child>
              <widget class="Gtk.HBox" id="hbox1">
                <property name="MemberName" />
                <property name="Spacing">6</property>
                <child>
                  <widget class="Gtk.Label" id="label1">
                    <property name="MemberName" />
                    <property name="LabelProp" translatable="yes">Name:</property>
                  </widget>
                  <packing>
                    <property name="Position">0</property>
                    <property name="AutoSize">True</property>
                    <property name="Expand">False</property>
                    <property name="Fill">False</property>
                  </packing>
                </child>
                <child>
                  <widget class="Gtk.Entry" id="entry1">
                    <property name="MemberName" />
                    <property name="CanFocus">True</property>
                    <property name="IsEditable">True</property>
                    <property name="InvisibleChar">●</property>
                  </widget>
                  <packing>
                    <property name="Position">1</property>
                    <property name="AutoSize">True</property>
                  </packing>
                </child>
              </widget>
              <packing>
                <property name="Position">0</property>
                <property name="AutoSize">True</property>
                <property name="Expand">False</property>
                <property name="Fill">False</property>
              </packing>
            </child>
            <child>
              <widget class="Gtk.CheckButton" id="checkbutton1">
                <property name="MemberName" />
                <property name="CanFocus">True</property>
                <property name="Label" translatable="yes">Visible</property>
                <property name="DrawIndicator">True</property>
                <property name="HasLabel">True</property>
                <property name="UseUnderline">True</property>
              </widget>
              <packing>
                <property name="Position">1</property>
                <property name="AutoSize">True</property>
                <property name="Expand">False</property>
                <property name="Fill">False</property>
              </packing>
            </child>
            <child>
              <widget class="Gtk.HSeparator" id="hseparator2">
                <property name="MemberName" />
              </widget>
              <packing>
                <property name="Position">2</property>
                <property name="AutoSize">True</property>
                <property name="Expand">False</property>
                <property name="Fill">False</property>
              </packing>
            </child>
            <child>
              <widget class="Gtk.HBox" id="hbox2">
                <property name="MemberName" />
                <property name="Spacing">16</property>
                <child>
                  <widget class="Gtk.Label" id="label2">
                    <property name="MemberName" />
                    <property name="LabelProp" translatable="yes">Opacity:</property>
                  </widget>
                  <packing>
                    <property name="Position">0</property>
                    <property name="AutoSize">True</property>
                    <property name="Expand">False</property>
                    <property name="Fill">False</property>
                  </packing>
                </child>
                <child>
                  <widget class="Gtk.SpinButton" id="spinbutton1">
                    <property name="MemberName" />
                    <property name="CanFocus">True</property>
                    <property name="Upper">100</property>
                    <property name="PageIncrement">10</property>
                    <property name="StepIncrement">1</property>
                    <property name="ClimbRate">1</property>
                    <property name="Numeric">True</property>
                  </widget>
                  <packing>
                    <property name="Position">1</property>
                    <property name="AutoSize">True</property>
                    <property name="Expand">False</property>
                    <property name="Fill">False</property>
                  </packing>
                </child>
                <child>
                  <widget class="Gtk.HScale" id="hscale1">
                    <property name="MemberName" />
                    <property name="CanFocus">True</property>
                    <property name="Upper">100</property>
                    <property name="PageIncrement">10</property>
                    <property name="StepIncrement">1</property>
                    <property name="DrawValue">True</property>
                    <property name="Digits">0</property>
                    <property name="ValuePos">Top</property>
                  </widget>
                  <packing>
                    <property name="Position">2</property>
                    <property name="AutoSize">True</property>
                  </packing>
                </child>
              </widget>
              <packing>
                <property name="Position">3</property>
                <property name="AutoSize">True</property>
                <property name="Expand">False</property>
                <property name="Fill">False</property>
              </packing>
            </child>
          </widget>
          <packing>
            <property name="Position">0</property>
            <property name="AutoSize">True</property>
            <property name="Expand">False</property>
            <property name="Fill">False</property>
          </packing>
        </child>
      </widget>
    </child>
    <child internal-child="ActionArea">
      <widget class="Gtk.HButtonBox" id="dialog1_ActionArea">
        <property name="MemberName" />
        <property name="Spacing">10</property>
        <property name="BorderWidth">5</property>
        <property name="Size">2</property>
        <property name="LayoutStyle">End</property>
        <child>
          <widget class="Gtk.Button" id="buttonCancel">
            <property name="MemberName" />
            <property name="CanDefault">True</property>
            <property name="CanFocus">True</property>
            <property name="UseStock">True</property>
            <property name="Type">StockItem</property>
            <property name="StockId">gtk-cancel</property>
            <property name="ResponseId">-6</property>
            <property name="label">gtk-cancel</property>
          </widget>
          <packing>
            <property name="Expand">False</property>
            <property name="Fill">False</property>
          </packing>
        </child>
        <child>
          <widget class="Gtk.Button" id="buttonOk">
            <property name="MemberName" />
            <property name="CanDefault">True</property>
            <property name="CanFocus">True</property>
            <property name="UseStock">True</property>
            <property name="Type">StockItem</property>
            <property name="StockId">gtk-ok</property>
            <property name="ResponseId">-5</property>
            <property name="label">gtk-ok</property>
          </widget>
          <packing>
            <property name="Position">1</property>
            <property name="Expand">False</property>
            <property name="Fill">False</property>
          </packing>
        </child>
      </widget>
    </child>
  </widget>
  <widget class="Gtk.Dialog" id="Pinta.ResizeImageDialog" design-size="344 243">
    <property name="MemberName" />
    <property name="Title" translatable="yes">Resize Image</property>
    <property name="WindowPosition">CenterOnParent</property>
    <property name="Modal">True</property>
    <property name="DefaultWidth">300</property>
    <property name="DefaultHeight">200</property>
    <property name="Buttons">2</property>
    <property name="HelpButton">False</property>
    <child internal-child="VBox">
      <widget class="Gtk.VBox" id="dialog1_VBox">
        <property name="MemberName" />
        <property name="BorderWidth">2</property>
        <child>
          <widget class="Gtk.VBox" id="vbox2">
            <property name="MemberName" />
            <property name="Spacing">6</property>
            <property name="BorderWidth">12</property>
            <child>
              <widget class="Gtk.HBox" id="hbox1">
                <property name="MemberName" />
                <property name="Spacing">6</property>
                <child>
                  <widget class="Gtk.RadioButton" id="percentageRadio">
                    <property name="MemberName" />
                    <property name="CanFocus">True</property>
                    <property name="Label" translatable="yes">By percentage:</property>
                    <property name="Active">True</property>
                    <property name="DrawIndicator">True</property>
                    <property name="HasLabel">True</property>
                    <property name="UseUnderline">True</property>
                    <property name="Group">group1</property>
                  </widget>
                  <packing>
                    <property name="Position">0</property>
                    <property name="AutoSize">True</property>
                  </packing>
                </child>
                <child>
                  <widget class="Gtk.SpinButton" id="percentageSpinner">
                    <property name="MemberName" />
                    <property name="CanFocus">True</property>
                    <property name="Lower">1</property>
                    <property name="Upper">1000</property>
                    <property name="PageIncrement">10</property>
                    <property name="StepIncrement">1</property>
                    <property name="ClimbRate">1</property>
                    <property name="Numeric">True</property>
                    <property name="Value">100</property>
                  </widget>
                  <packing>
                    <property name="Position">1</property>
                    <property name="AutoSize">True</property>
                    <property name="Expand">False</property>
                    <property name="Fill">False</property>
                  </packing>
                </child>
                <child>
                  <widget class="Gtk.Label" id="label1">
                    <property name="MemberName" />
                    <property name="LabelProp" translatable="yes">%</property>
                  </widget>
                  <packing>
                    <property name="Position">2</property>
                    <property name="AutoSize">True</property>
                    <property name="Expand">False</property>
                    <property name="Fill">False</property>
                  </packing>
                </child>
              </widget>
              <packing>
                <property name="Position">0</property>
                <property name="AutoSize">True</property>
                <property name="Expand">False</property>
                <property name="Fill">False</property>
              </packing>
            </child>
            <child>
              <widget class="Gtk.HBox" id="hbox2">
                <property name="MemberName" />
                <property name="Spacing">6</property>
                <child>
                  <widget class="Gtk.RadioButton" id="absoluteRadio">
                    <property name="MemberName" />
                    <property name="CanFocus">True</property>
                    <property name="Label" translatable="yes">By absolute size:</property>
                    <property name="DrawIndicator">True</property>
                    <property name="HasLabel">True</property>
                    <property name="UseUnderline">True</property>
                    <property name="Group">group1</property>
                  </widget>
                  <packing>
                    <property name="Position">0</property>
                    <property name="AutoSize">True</property>
                  </packing>
                </child>
              </widget>
              <packing>
                <property name="Position">1</property>
                <property name="AutoSize">True</property>
                <property name="Expand">False</property>
                <property name="Fill">False</property>
              </packing>
            </child>
            <child>
              <widget class="Gtk.HBox" id="hbox3">
                <property name="MemberName" />
                <property name="Spacing">6</property>
                <child>
                  <widget class="Gtk.Label" id="label2">
                    <property name="MemberName" />
                    <property name="LabelProp" translatable="yes">Width:</property>
                  </widget>
                  <packing>
                    <property name="Position">0</property>
                    <property name="AutoSize">True</property>
                    <property name="Expand">False</property>
                    <property name="Fill">False</property>
                  </packing>
                </child>
                <child>
                  <widget class="Gtk.SpinButton" id="widthSpinner">
                    <property name="MemberName" />
                    <property name="Sensitive">False</property>
                    <property name="CanFocus">True</property>
                    <property name="Lower">1</property>
                    <property name="Upper">10000</property>
                    <property name="PageIncrement">10</property>
                    <property name="StepIncrement">1</property>
                    <property name="ClimbRate">1</property>
                    <property name="Numeric">True</property>
                  </widget>
                  <packing>
                    <property name="Position">1</property>
                    <property name="AutoSize">True</property>
                    <property name="Expand">False</property>
                    <property name="Fill">False</property>
                  </packing>
                </child>
                <child>
                  <widget class="Gtk.Label" id="label4">
                    <property name="MemberName" />
                    <property name="LabelProp" translatable="yes">pixels</property>
                  </widget>
                  <packing>
                    <property name="Position">2</property>
                    <property name="AutoSize">True</property>
                    <property name="Expand">False</property>
                    <property name="Fill">False</property>
                  </packing>
                </child>
              </widget>
              <packing>
                <property name="Position">2</property>
                <property name="AutoSize">True</property>
                <property name="Expand">False</property>
                <property name="Fill">False</property>
              </packing>
            </child>
            <child>
              <widget class="Gtk.HBox" id="hbox4">
                <property name="MemberName" />
                <property name="Spacing">6</property>
                <child>
                  <widget class="Gtk.Label" id="label3">
                    <property name="MemberName" />
                    <property name="LabelProp" translatable="yes">Height:</property>
                  </widget>
                  <packing>
                    <property name="Position">0</property>
                    <property name="AutoSize">True</property>
                    <property name="Expand">False</property>
                    <property name="Fill">False</property>
                  </packing>
                </child>
                <child>
                  <widget class="Gtk.SpinButton" id="heightSpinner">
                    <property name="MemberName" />
                    <property name="Sensitive">False</property>
                    <property name="CanFocus">True</property>
                    <property name="Lower">1</property>
                    <property name="Upper">10000</property>
                    <property name="PageIncrement">10</property>
                    <property name="StepIncrement">1</property>
                    <property name="ClimbRate">1</property>
                    <property name="Numeric">True</property>
                  </widget>
                  <packing>
                    <property name="Position">1</property>
                    <property name="AutoSize">True</property>
                    <property name="Expand">False</property>
                    <property name="Fill">False</property>
                  </packing>
                </child>
                <child>
                  <widget class="Gtk.Label" id="label5">
                    <property name="MemberName" />
                    <property name="LabelProp" translatable="yes">pixels</property>
                  </widget>
                  <packing>
                    <property name="Position">2</property>
                    <property name="AutoSize">True</property>
                    <property name="Expand">False</property>
                    <property name="Fill">False</property>
                  </packing>
                </child>
              </widget>
              <packing>
                <property name="Position">3</property>
                <property name="AutoSize">True</property>
                <property name="Expand">False</property>
                <property name="Fill">False</property>
              </packing>
            </child>
            <child>
              <widget class="Gtk.CheckButton" id="aspectCheckbox">
                <property name="MemberName" />
                <property name="Sensitive">False</property>
                <property name="CanFocus">True</property>
                <property name="Label" translatable="yes">Maintain aspect ratio</property>
                <property name="Active">True</property>
                <property name="DrawIndicator">True</property>
                <property name="HasLabel">True</property>
                <property name="UseUnderline">True</property>
              </widget>
              <packing>
                <property name="Position">4</property>
                <property name="AutoSize">True</property>
                <property name="Expand">False</property>
                <property name="Fill">False</property>
              </packing>
            </child>
          </widget>
          <packing>
            <property name="Position">0</property>
            <property name="AutoSize">True</property>
            <property name="Expand">False</property>
            <property name="Fill">False</property>
          </packing>
        </child>
      </widget>
    </child>
    <child internal-child="ActionArea">
      <widget class="Gtk.HButtonBox" id="dialog1_ActionArea">
        <property name="MemberName" />
        <property name="Spacing">10</property>
        <property name="BorderWidth">5</property>
        <property name="Size">2</property>
        <property name="LayoutStyle">End</property>
        <child>
          <widget class="Gtk.Button" id="buttonCancel">
            <property name="MemberName" />
            <property name="CanDefault">True</property>
            <property name="CanFocus">True</property>
            <property name="UseStock">True</property>
            <property name="Type">StockItem</property>
            <property name="StockId">gtk-cancel</property>
            <property name="ResponseId">-6</property>
            <property name="label">gtk-cancel</property>
          </widget>
          <packing>
            <property name="Expand">False</property>
            <property name="Fill">False</property>
          </packing>
        </child>
        <child>
          <widget class="Gtk.Button" id="buttonOk">
            <property name="MemberName" />
            <property name="CanDefault">True</property>
            <property name="CanFocus">True</property>
            <property name="UseStock">True</property>
            <property name="Type">StockItem</property>
            <property name="StockId">gtk-ok</property>
            <property name="ResponseId">-5</property>
            <property name="label">gtk-ok</property>
          </widget>
          <packing>
            <property name="Position">1</property>
            <property name="Expand">False</property>
            <property name="Fill">False</property>
          </packing>
        </child>
      </widget>
    </child>
  </widget>
  <widget class="Gtk.Dialog" id="Pinta.ResizeCanvasDialog" design-size="265 373">
    <property name="MemberName" />
    <property name="Title" translatable="yes">Resize Canvas</property>
    <property name="WindowPosition">CenterOnParent</property>
    <property name="Modal">True</property>
    <property name="DefaultWidth">300</property>
    <property name="DefaultHeight">200</property>
    <property name="Buttons">2</property>
    <property name="HelpButton">False</property>
    <child internal-child="VBox">
      <widget class="Gtk.VBox" id="dialog1_VBox">
        <property name="MemberName" />
        <property name="BorderWidth">2</property>
        <child>
          <widget class="Gtk.VBox" id="vbox2">
            <property name="MemberName" />
            <property name="Spacing">6</property>
            <property name="BorderWidth">12</property>
            <child>
              <widget class="Gtk.HBox" id="hbox1">
                <property name="MemberName" />
                <property name="Spacing">6</property>
                <child>
                  <widget class="Gtk.RadioButton" id="percentageRadio">
                    <property name="MemberName" />
                    <property name="CanFocus">True</property>
                    <property name="Label" translatable="yes">By percentage:</property>
                    <property name="DrawIndicator">True</property>
                    <property name="HasLabel">True</property>
                    <property name="UseUnderline">True</property>
                    <property name="Group">group1</property>
                  </widget>
                  <packing>
                    <property name="Position">0</property>
                    <property name="AutoSize">True</property>
                  </packing>
                </child>
                <child>
                  <widget class="Gtk.SpinButton" id="percentageSpinner">
                    <property name="MemberName" />
                    <property name="CanFocus">True</property>
                    <property name="Lower">1</property>
                    <property name="Upper">1000</property>
                    <property name="PageIncrement">10</property>
                    <property name="StepIncrement">1</property>
                    <property name="ClimbRate">1</property>
                    <property name="Numeric">True</property>
                    <property name="Value">100</property>
                  </widget>
                  <packing>
                    <property name="Position">1</property>
                    <property name="AutoSize">True</property>
                    <property name="Expand">False</property>
                    <property name="Fill">False</property>
                  </packing>
                </child>
                <child>
                  <widget class="Gtk.Label" id="label1">
                    <property name="MemberName" />
                    <property name="LabelProp" translatable="yes">%</property>
                  </widget>
                  <packing>
                    <property name="Position">2</property>
                    <property name="AutoSize">True</property>
                    <property name="Expand">False</property>
                    <property name="Fill">False</property>
                  </packing>
                </child>
              </widget>
              <packing>
                <property name="Position">0</property>
                <property name="AutoSize">True</property>
                <property name="Expand">False</property>
                <property name="Fill">False</property>
              </packing>
            </child>
            <child>
              <widget class="Gtk.HBox" id="hbox2">
                <property name="MemberName" />
                <property name="Spacing">6</property>
                <child>
                  <widget class="Gtk.RadioButton" id="absoluteRadio">
                    <property name="MemberName" />
                    <property name="CanFocus">True</property>
                    <property name="Label" translatable="yes">By absolute size:</property>
                    <property name="DrawIndicator">True</property>
                    <property name="HasLabel">True</property>
                    <property name="UseUnderline">True</property>
                    <property name="Group">group1</property>
                  </widget>
                  <packing>
                    <property name="Position">0</property>
                    <property name="AutoSize">True</property>
                  </packing>
                </child>
              </widget>
              <packing>
                <property name="Position">1</property>
                <property name="AutoSize">True</property>
                <property name="Expand">False</property>
                <property name="Fill">False</property>
              </packing>
            </child>
            <child>
              <widget class="Gtk.HBox" id="hbox3">
                <property name="MemberName" />
                <property name="Spacing">6</property>
                <child>
                  <widget class="Gtk.Label" id="label2">
                    <property name="MemberName" />
                    <property name="LabelProp" translatable="yes">Width:</property>
                  </widget>
                  <packing>
                    <property name="Position">0</property>
                    <property name="AutoSize">True</property>
                    <property name="Expand">False</property>
                    <property name="Fill">False</property>
                  </packing>
                </child>
                <child>
                  <widget class="Gtk.SpinButton" id="widthSpinner">
                    <property name="MemberName" />
                    <property name="Sensitive">False</property>
                    <property name="CanFocus">True</property>
                    <property name="Lower">1</property>
                    <property name="Upper">10000</property>
                    <property name="PageIncrement">10</property>
                    <property name="StepIncrement">1</property>
                    <property name="ClimbRate">1</property>
                    <property name="Numeric">True</property>
                  </widget>
                  <packing>
                    <property name="Position">1</property>
                    <property name="AutoSize">True</property>
                    <property name="Expand">False</property>
                    <property name="Fill">False</property>
                  </packing>
                </child>
                <child>
                  <widget class="Gtk.Label" id="label4">
                    <property name="MemberName" />
                    <property name="LabelProp" translatable="yes">pixels</property>
                  </widget>
                  <packing>
                    <property name="Position">2</property>
                    <property name="AutoSize">True</property>
                    <property name="Expand">False</property>
                    <property name="Fill">False</property>
                  </packing>
                </child>
              </widget>
              <packing>
                <property name="Position">2</property>
                <property name="AutoSize">True</property>
                <property name="Expand">False</property>
                <property name="Fill">False</property>
              </packing>
            </child>
            <child>
              <widget class="Gtk.HBox" id="hbox4">
                <property name="MemberName" />
                <property name="Spacing">6</property>
                <child>
                  <widget class="Gtk.Label" id="label3">
                    <property name="MemberName" />
                    <property name="LabelProp" translatable="yes">Height:</property>
                  </widget>
                  <packing>
                    <property name="Position">0</property>
                    <property name="AutoSize">True</property>
                    <property name="Expand">False</property>
                    <property name="Fill">False</property>
                  </packing>
                </child>
                <child>
                  <widget class="Gtk.SpinButton" id="heightSpinner">
                    <property name="MemberName" />
                    <property name="Sensitive">False</property>
                    <property name="CanFocus">True</property>
                    <property name="Lower">1</property>
                    <property name="Upper">10000</property>
                    <property name="PageIncrement">10</property>
                    <property name="StepIncrement">1</property>
                    <property name="ClimbRate">1</property>
                    <property name="Numeric">True</property>
                  </widget>
                  <packing>
                    <property name="Position">1</property>
                    <property name="AutoSize">True</property>
                    <property name="Expand">False</property>
                    <property name="Fill">False</property>
                  </packing>
                </child>
                <child>
                  <widget class="Gtk.Label" id="label5">
                    <property name="MemberName" />
                    <property name="LabelProp" translatable="yes">pixels</property>
                  </widget>
                  <packing>
                    <property name="Position">2</property>
                    <property name="AutoSize">True</property>
                    <property name="Expand">False</property>
                    <property name="Fill">False</property>
                  </packing>
                </child>
              </widget>
              <packing>
                <property name="Position">3</property>
                <property name="AutoSize">True</property>
                <property name="Expand">False</property>
                <property name="Fill">False</property>
              </packing>
            </child>
            <child>
              <widget class="Gtk.CheckButton" id="aspectCheckbox">
                <property name="MemberName" />
                <property name="Sensitive">False</property>
                <property name="CanFocus">True</property>
                <property name="Label" translatable="yes">Maintain aspect ratio</property>
                <property name="Active">True</property>
                <property name="DrawIndicator">True</property>
                <property name="HasLabel">True</property>
                <property name="UseUnderline">True</property>
              </widget>
              <packing>
                <property name="Position">4</property>
                <property name="AutoSize">True</property>
                <property name="Expand">False</property>
                <property name="Fill">False</property>
              </packing>
            </child>
            <child>
              <widget class="Gtk.HBox" id="hbox5">
                <property name="MemberName" />
                <property name="Spacing">6</property>
                <child>
                  <widget class="Gtk.Alignment" id="alignment1">
                    <property name="MemberName" />
                    <child>
                      <placeholder />
                    </child>
                  </widget>
                  <packing>
                    <property name="Position">0</property>
                    <property name="AutoSize">True</property>
                  </packing>
                </child>
                <child>
                  <widget class="Gtk.Table" id="table1">
                    <property name="MemberName" />
                    <property name="NRows">3</property>
                    <property name="NColumns">3</property>
                    <property name="RowSpacing">6</property>
                    <property name="ColumnSpacing">6</property>
                    <child>
                      <widget class="Gtk.Button" id="CenterButton">
                        <property name="MemberName" />
                        <property name="WidthRequest">30</property>
                        <property name="HeightRequest">30</property>
                        <property name="CanFocus">True</property>
                        <property name="Type">TextAndIcon</property>
                        <property name="Label" translatable="yes" />
                        <property name="UseUnderline">True</property>
                      </widget>
                      <packing>
                        <property name="TopAttach">1</property>
                        <property name="BottomAttach">2</property>
                        <property name="LeftAttach">1</property>
                        <property name="RightAttach">2</property>
                        <property name="AutoSize">True</property>
                        <property name="XOptions">Fill</property>
                        <property name="YOptions">Fill</property>
                        <property name="XExpand">False</property>
                        <property name="XFill">True</property>
                        <property name="XShrink">False</property>
                        <property name="YExpand">False</property>
                        <property name="YFill">True</property>
                        <property name="YShrink">False</property>
                      </packing>
                    </child>
                    <child>
                      <widget class="Gtk.Button" id="EButton">
                        <property name="MemberName" />
                        <property name="WidthRequest">30</property>
                        <property name="HeightRequest">30</property>
                        <property name="CanFocus">True</property>
                        <property name="Type">TextAndIcon</property>
                        <property name="Label" translatable="yes" />
                        <property name="UseUnderline">True</property>
                      </widget>
                      <packing>
                        <property name="TopAttach">1</property>
                        <property name="BottomAttach">2</property>
                        <property name="LeftAttach">2</property>
                        <property name="RightAttach">3</property>
                        <property name="AutoSize">True</property>
                        <property name="XOptions">Fill</property>
                        <property name="YOptions">Fill</property>
                        <property name="XExpand">False</property>
                        <property name="XFill">True</property>
                        <property name="XShrink">False</property>
                        <property name="YExpand">False</property>
                        <property name="YFill">True</property>
                        <property name="YShrink">False</property>
                      </packing>
                    </child>
                    <child>
                      <widget class="Gtk.Button" id="NButton">
                        <property name="MemberName" />
                        <property name="WidthRequest">30</property>
                        <property name="HeightRequest">30</property>
                        <property name="CanFocus">True</property>
                        <property name="Type">TextAndIcon</property>
                        <property name="Label" translatable="yes" />
                        <property name="UseUnderline">True</property>
                      </widget>
                      <packing>
                        <property name="LeftAttach">1</property>
                        <property name="RightAttach">2</property>
                        <property name="AutoSize">True</property>
                        <property name="XOptions">Fill</property>
                        <property name="YOptions">Fill</property>
                        <property name="XExpand">False</property>
                        <property name="XFill">True</property>
                        <property name="XShrink">False</property>
                        <property name="YExpand">False</property>
                        <property name="YFill">True</property>
                        <property name="YShrink">False</property>
                      </packing>
                    </child>
                    <child>
                      <widget class="Gtk.Button" id="NEButton">
                        <property name="MemberName" />
                        <property name="WidthRequest">30</property>
                        <property name="HeightRequest">30</property>
                        <property name="CanFocus">True</property>
                        <property name="Type">TextAndIcon</property>
                        <property name="Label" translatable="yes" />
                        <property name="UseUnderline">True</property>
                      </widget>
                      <packing>
                        <property name="LeftAttach">2</property>
                        <property name="RightAttach">3</property>
                        <property name="AutoSize">True</property>
                        <property name="XOptions">Fill</property>
                        <property name="YOptions">Fill</property>
                        <property name="XExpand">False</property>
                        <property name="XFill">True</property>
                        <property name="XShrink">False</property>
                        <property name="YExpand">False</property>
                        <property name="YFill">True</property>
                        <property name="YShrink">False</property>
                      </packing>
                    </child>
                    <child>
                      <widget class="Gtk.Button" id="NWButton">
                        <property name="MemberName" />
                        <property name="WidthRequest">30</property>
                        <property name="HeightRequest">30</property>
                        <property name="CanFocus">True</property>
                        <property name="Type">TextAndIcon</property>
                        <property name="Label" translatable="yes" />
                        <property name="UseUnderline">True</property>
                      </widget>
                      <packing>
                        <property name="AutoSize">True</property>
                        <property name="XOptions">Fill</property>
                        <property name="YOptions">Fill</property>
                        <property name="XExpand">False</property>
                        <property name="XFill">True</property>
                        <property name="XShrink">False</property>
                        <property name="YExpand">False</property>
                        <property name="YFill">True</property>
                        <property name="YShrink">False</property>
                      </packing>
                    </child>
                    <child>
                      <widget class="Gtk.Button" id="SButton">
                        <property name="MemberName" />
                        <property name="WidthRequest">30</property>
                        <property name="HeightRequest">30</property>
                        <property name="CanFocus">True</property>
                        <property name="Type">TextAndIcon</property>
                        <property name="Label" translatable="yes" />
                        <property name="UseUnderline">True</property>
                      </widget>
                      <packing>
                        <property name="TopAttach">2</property>
                        <property name="BottomAttach">3</property>
                        <property name="LeftAttach">1</property>
                        <property name="RightAttach">2</property>
                        <property name="AutoSize">True</property>
                        <property name="XOptions">Fill</property>
                        <property name="YOptions">Fill</property>
                        <property name="XExpand">False</property>
                        <property name="XFill">True</property>
                        <property name="XShrink">False</property>
                        <property name="YExpand">False</property>
                        <property name="YFill">True</property>
                        <property name="YShrink">False</property>
                      </packing>
                    </child>
                    <child>
                      <widget class="Gtk.Button" id="SEButton">
                        <property name="MemberName" />
                        <property name="WidthRequest">30</property>
                        <property name="HeightRequest">30</property>
                        <property name="CanFocus">True</property>
                        <property name="Type">TextAndIcon</property>
                        <property name="Label" translatable="yes" />
                        <property name="UseUnderline">True</property>
                      </widget>
                      <packing>
                        <property name="TopAttach">2</property>
                        <property name="BottomAttach">3</property>
                        <property name="LeftAttach">2</property>
                        <property name="RightAttach">3</property>
                        <property name="AutoSize">True</property>
                        <property name="XOptions">Fill</property>
                        <property name="YOptions">Fill</property>
                        <property name="XExpand">False</property>
                        <property name="XFill">True</property>
                        <property name="XShrink">False</property>
                        <property name="YExpand">False</property>
                        <property name="YFill">True</property>
                        <property name="YShrink">False</property>
                      </packing>
                    </child>
                    <child>
                      <widget class="Gtk.Button" id="SWButton">
                        <property name="MemberName" />
                        <property name="WidthRequest">30</property>
                        <property name="HeightRequest">30</property>
                        <property name="CanFocus">True</property>
                        <property name="Type">TextAndIcon</property>
                        <property name="Label" translatable="yes" />
                        <property name="UseUnderline">True</property>
                      </widget>
                      <packing>
                        <property name="TopAttach">2</property>
                        <property name="BottomAttach">3</property>
                        <property name="AutoSize">True</property>
                        <property name="XOptions">Fill</property>
                        <property name="YOptions">Fill</property>
                        <property name="XExpand">False</property>
                        <property name="XFill">True</property>
                        <property name="XShrink">False</property>
                        <property name="YExpand">False</property>
                        <property name="YFill">True</property>
                        <property name="YShrink">False</property>
                      </packing>
                    </child>
                    <child>
                      <widget class="Gtk.Button" id="WButton">
                        <property name="MemberName" />
                        <property name="WidthRequest">30</property>
                        <property name="HeightRequest">30</property>
                        <property name="CanFocus">True</property>
                        <property name="Type">TextAndIcon</property>
                        <property name="Label" translatable="yes" />
                        <property name="UseUnderline">True</property>
                      </widget>
                      <packing>
                        <property name="TopAttach">1</property>
                        <property name="BottomAttach">2</property>
                        <property name="AutoSize">True</property>
                        <property name="XOptions">Fill</property>
                        <property name="YOptions">Fill</property>
                        <property name="XExpand">False</property>
                        <property name="XFill">True</property>
                        <property name="XShrink">False</property>
                        <property name="YExpand">False</property>
                        <property name="YFill">True</property>
                        <property name="YShrink">False</property>
                      </packing>
                    </child>
                  </widget>
                  <packing>
                    <property name="Position">1</property>
                    <property name="AutoSize">True</property>
                    <property name="Expand">False</property>
                    <property name="Fill">False</property>
                  </packing>
                </child>
                <child>
                  <widget class="Gtk.Alignment" id="alignment2">
                    <property name="MemberName" />
                    <child>
                      <placeholder />
                    </child>
                  </widget>
                  <packing>
                    <property name="Position">2</property>
                    <property name="AutoSize">True</property>
                  </packing>
                </child>
              </widget>
              <packing>
                <property name="PackType">End</property>
                <property name="Position">5</property>
                <property name="AutoSize">True</property>
                <property name="Expand">False</property>
                <property name="Fill">False</property>
              </packing>
            </child>
            <child>
              <widget class="Gtk.Label" id="label6">
                <property name="MemberName" />
                <property name="Xalign">0</property>
                <property name="LabelProp" translatable="yes">Anchor:</property>
              </widget>
              <packing>
                <property name="PackType">End</property>
                <property name="Position">6</property>
                <property name="AutoSize">True</property>
                <property name="Expand">False</property>
                <property name="Fill">False</property>
              </packing>
            </child>
            <child>
              <widget class="Gtk.HSeparator" id="hseparator1">
                <property name="MemberName" />
              </widget>
              <packing>
                <property name="PackType">End</property>
                <property name="Position">7</property>
                <property name="AutoSize">True</property>
                <property name="Expand">False</property>
                <property name="Fill">False</property>
              </packing>
            </child>
          </widget>
          <packing>
            <property name="Position">0</property>
            <property name="AutoSize">True</property>
            <property name="Expand">False</property>
            <property name="Fill">False</property>
          </packing>
        </child>
      </widget>
    </child>
    <child internal-child="ActionArea">
      <widget class="Gtk.HButtonBox" id="dialog1_ActionArea">
        <property name="MemberName" />
        <property name="Spacing">10</property>
        <property name="BorderWidth">5</property>
        <property name="Size">2</property>
        <property name="LayoutStyle">End</property>
        <child>
          <widget class="Gtk.Button" id="buttonCancel">
            <property name="MemberName" />
            <property name="CanDefault">True</property>
            <property name="CanFocus">True</property>
            <property name="UseStock">True</property>
            <property name="Type">StockItem</property>
            <property name="StockId">gtk-cancel</property>
            <property name="ResponseId">-6</property>
            <property name="label">gtk-cancel</property>
          </widget>
          <packing>
            <property name="Expand">False</property>
            <property name="Fill">False</property>
          </packing>
        </child>
        <child>
          <widget class="Gtk.Button" id="buttonOk">
            <property name="MemberName" />
            <property name="CanDefault">True</property>
            <property name="CanFocus">True</property>
            <property name="UseStock">True</property>
            <property name="Type">StockItem</property>
            <property name="StockId">gtk-ok</property>
            <property name="ResponseId">-5</property>
            <property name="label">gtk-ok</property>
          </widget>
          <packing>
            <property name="Position">1</property>
            <property name="Expand">False</property>
            <property name="Fill">False</property>
          </packing>
        </child>
      </widget>
    </child>
  </widget>
  <widget class="Gtk.Bin" id="Pinta.HScaleSpinButtonWidget" design-size="300 300">
    <property name="MemberName" />
    <property name="Visible">False</property>
    <child>
      <widget class="Gtk.VBox" id="vbox">
        <property name="MemberName" />
        <property name="Spacing">6</property>
        <child>
          <widget class="Gtk.HBox" id="hbox1">
            <property name="MemberName" />
            <property name="Spacing">6</property>
            <child>
              <widget class="Gtk.Label" id="label">
                <property name="MemberName" />
                <property name="LabelProp" translatable="yes">label1</property>
              </widget>
              <packing>
                <property name="Position">0</property>
                <property name="AutoSize">True</property>
                <property name="Expand">False</property>
                <property name="Fill">False</property>
              </packing>
            </child>
            <child>
              <widget class="Gtk.HSeparator" id="hseparator">
                <property name="MemberName" />
              </widget>
              <packing>
                <property name="Position">1</property>
                <property name="AutoSize">True</property>
              </packing>
            </child>
            <child>
              <placeholder />
            </child>
          </widget>
          <packing>
            <property name="Position">0</property>
            <property name="AutoSize">True</property>
            <property name="Expand">False</property>
            <property name="Fill">False</property>
          </packing>
        </child>
        <child>
          <widget class="Gtk.HBox" id="hbox2">
            <property name="MemberName" />
            <property name="Spacing">6</property>
            <child>
              <widget class="Gtk.HScale" id="hscale">
                <property name="MemberName" />
                <property name="CanFocus">True</property>
                <property name="Upper">100</property>
                <property name="PageIncrement">10</property>
                <property name="StepIncrement">1</property>
                <property name="DrawValue">False</property>
                <property name="Digits">0</property>
                <property name="ValuePos">Top</property>
              </widget>
              <packing>
                <property name="Position">0</property>
                <property name="AutoSize">True</property>
              </packing>
            </child>
            <child>
              <widget class="Gtk.SpinButton" id="spin">
                <property name="MemberName" />
                <property name="CanFocus">True</property>
                <property name="Upper">100</property>
                <property name="PageIncrement">10</property>
                <property name="StepIncrement">1</property>
                <property name="ClimbRate">1</property>
                <property name="Numeric">True</property>
              </widget>
              <packing>
                <property name="Position">1</property>
                <property name="AutoSize">True</property>
                <property name="Expand">False</property>
                <property name="Fill">False</property>
              </packing>
            </child>
            <child>
              <widget class="Gtk.Button" id="button">
                <property name="MemberName" />
                <property name="CanFocus">True</property>
                <property name="Type">TextAndIcon</property>
                <property name="Icon">stock:gtk-go-back Menu</property>
                <property name="Label" translatable="yes" />
                <property name="UseUnderline">True</property>
              </widget>
              <packing>
                <property name="Position">2</property>
                <property name="AutoSize">True</property>
                <property name="Expand">False</property>
                <property name="Fill">False</property>
              </packing>
            </child>
          </widget>
          <packing>
            <property name="Position">1</property>
            <property name="AutoSize">True</property>
            <property name="Expand">False</property>
            <property name="Fill">False</property>
          </packing>
        </child>
        <child>
          <placeholder />
        </child>
      </widget>
    </child>
  </widget>
  <widget class="Gtk.Dialog" id="Pinta.PosterizeDialog" design-size="400 300">
    <property name="MemberName" />
    <property name="Title" translatable="yes">Posterize</property>
    <property name="WindowPosition">CenterOnParent</property>
    <property name="Buttons">2</property>
    <property name="HelpButton">False</property>
    <child internal-child="VBox">
      <widget class="Gtk.VBox" id="dialog1_VBox">
        <property name="MemberName" />
        <property name="BorderWidth">2</property>
        <child>
          <widget class="Gtk.VBox" id="vbox2">
            <property name="MemberName" />
            <property name="Spacing">6</property>
            <child>
              <widget class="Pinta.HScaleSpinButtonWidget" id="hscalespinRed">
                <property name="MemberName" />
                <property name="Events">ButtonPressMask</property>
                <property name="Label">Red</property>
                <property name="DefaultValue">16</property>
                <property name="MaximumValue">64</property>
                <property name="MinimumValue">2</property>
                <property name="Value">0</property>
              </widget>
              <packing>
                <property name="Position">0</property>
                <property name="AutoSize">True</property>
                <property name="Expand">False</property>
                <property name="Fill">False</property>
              </packing>
            </child>
            <child>
              <widget class="Pinta.HScaleSpinButtonWidget" id="hscalespinGreen">
                <property name="MemberName" />
                <property name="Events">ButtonPressMask</property>
                <property name="Label">Green</property>
                <property name="DefaultValue">16</property>
                <property name="MaximumValue">64</property>
                <property name="MinimumValue">2</property>
                <property name="Value">0</property>
              </widget>
              <packing>
                <property name="Position">1</property>
                <property name="AutoSize">True</property>
                <property name="Expand">False</property>
                <property name="Fill">False</property>
              </packing>
            </child>
            <child>
              <widget class="Pinta.HScaleSpinButtonWidget" id="hscalespinBlue">
                <property name="MemberName" />
                <property name="Events">ButtonPressMask</property>
                <property name="Label">Blue</property>
                <property name="DefaultValue">16</property>
                <property name="MaximumValue">64</property>
                <property name="MinimumValue">2</property>
                <property name="Value">0</property>
              </widget>
              <packing>
                <property name="Position">2</property>
                <property name="AutoSize">True</property>
                <property name="Expand">False</property>
                <property name="Fill">False</property>
              </packing>
            </child>
          </widget>
          <packing>
            <property name="Position">0</property>
            <property name="AutoSize">True</property>
            <property name="Expand">False</property>
            <property name="Fill">False</property>
          </packing>
        </child>
        <child>
          <widget class="Gtk.CheckButton" id="checkLinked">
            <property name="MemberName" />
            <property name="CanFocus">True</property>
            <property name="Label" translatable="yes">Linked</property>
            <property name="Active">True</property>
            <property name="DrawIndicator">True</property>
            <property name="HasLabel">True</property>
            <property name="UseUnderline">True</property>
          </widget>
          <packing>
            <property name="Position">1</property>
            <property name="AutoSize">True</property>
            <property name="Expand">False</property>
            <property name="Fill">False</property>
          </packing>
        </child>
      </widget>
    </child>
    <child internal-child="ActionArea">
      <widget class="Gtk.HButtonBox" id="dialog1_ActionArea">
        <property name="MemberName" />
        <property name="Spacing">10</property>
        <property name="BorderWidth">5</property>
        <property name="Size">2</property>
        <property name="LayoutStyle">End</property>
        <child>
          <widget class="Gtk.Button" id="buttonCancel">
            <property name="MemberName" />
            <property name="CanDefault">True</property>
            <property name="CanFocus">True</property>
            <property name="UseStock">True</property>
            <property name="Type">StockItem</property>
            <property name="StockId">gtk-cancel</property>
            <property name="ResponseId">-6</property>
            <property name="label">gtk-cancel</property>
          </widget>
          <packing>
            <property name="Expand">False</property>
            <property name="Fill">False</property>
          </packing>
        </child>
        <child>
          <widget class="Gtk.Button" id="buttonOk">
            <property name="MemberName" />
            <property name="CanDefault">True</property>
            <property name="CanFocus">True</property>
            <property name="UseStock">True</property>
            <property name="Type">StockItem</property>
            <property name="StockId">gtk-ok</property>
            <property name="ResponseId">-5</property>
            <property name="label">gtk-ok</property>
          </widget>
          <packing>
            <property name="Position">1</property>
            <property name="Expand">False</property>
            <property name="Fill">False</property>
          </packing>
        </child>
      </widget>
    </child>
  </widget>
  <widget class="Gtk.Dialog" id="Pinta.CurvesDialog" design-size="269 418">
    <property name="MemberName" />
    <property name="Title" translatable="yes">Curves</property>
    <property name="WindowPosition">CenterOnParent</property>
    <property name="Resizable">False</property>
    <property name="AllowGrow">False</property>
    <property name="Buttons">2</property>
    <property name="HelpButton">False</property>
    <child internal-child="VBox">
      <widget class="Gtk.VBox" id="dialog1_VBox">
        <property name="MemberName" />
        <property name="BorderWidth">2</property>
        <child>
          <widget class="Gtk.HBox" id="hbox1">
            <property name="MemberName" />
            <property name="Spacing">6</property>
            <child>
              <widget class="Gtk.Label" id="labelMap">
                <property name="MemberName" />
                <property name="LabelProp" translatable="yes">Transfer Map</property>
              </widget>
              <packing>
                <property name="Position">0</property>
                <property name="AutoSize">True</property>
                <property name="Expand">False</property>
                <property name="Fill">False</property>
              </packing>
            </child>
            <child>
              <widget class="Gtk.HSeparator" id="hseparatorMap">
                <property name="MemberName" />
              </widget>
              <packing>
                <property name="Position">1</property>
                <property name="AutoSize">True</property>
              </packing>
            </child>
            <child>
              <placeholder />
            </child>
          </widget>
          <packing>
            <property name="Position">0</property>
            <property name="AutoSize">True</property>
            <property name="Expand">False</property>
            <property name="Fill">False</property>
          </packing>
        </child>
        <child>
          <widget class="Gtk.HBox" id="hbox2">
            <property name="MemberName" />
            <property name="Spacing">6</property>
            <child>
              <widget class="Gtk.ComboBox" id="comboMap">
                <property name="MemberName" />
                <property name="IsTextCombo">True</property>
                <property name="Items" translatable="yes">RGB
Luminosity</property>
                <property name="Active">1</property>
              </widget>
              <packing>
                <property name="Position">0</property>
                <property name="AutoSize">True</property>
                <property name="Expand">False</property>
                <property name="Fill">False</property>
              </packing>
            </child>
            <child>
              <placeholder />
            </child>
            <child>
              <widget class="Gtk.Alignment" id="alignment3">
                <property name="MemberName" />
                <property name="Xscale">0</property>
                <property name="Yscale">0</property>
                <property name="Xalign">1</property>
                <child>
                  <widget class="Gtk.Label" id="labelPoint">
                    <property name="MemberName" />
                    <property name="LabelProp" translatable="yes">(256, 256)</property>
                  </widget>
                </child>
              </widget>
              <packing>
                <property name="PackType">End</property>
                <property name="Position">2</property>
                <property name="AutoSize">True</property>
                <property name="Expand">False</property>
                <property name="Fill">False</property>
              </packing>
            </child>
          </widget>
          <packing>
            <property name="Position">1</property>
            <property name="AutoSize">True</property>
            <property name="Expand">False</property>
            <property name="Fill">False</property>
          </packing>
        </child>
        <child>
          <widget class="Gtk.DrawingArea" id="drawing">
            <property name="MemberName" />
            <property name="WidthRequest">256</property>
            <property name="HeightRequest">256</property>
            <property name="CanFocus">True</property>
            <property name="Events">ExposureMask, PointerMotionMask, PointerMotionHintMask, ButtonMotionMask, Button1MotionMask, Button2MotionMask, Button3MotionMask, ButtonPressMask, ButtonReleaseMask, LeaveNotifyMask, ProximityInMask, ProximityOutMask</property>
          </widget>
          <packing>
            <property name="Position">2</property>
            <property name="AutoSize">True</property>
            <property name="Padding">8</property>
          </packing>
        </child>
        <child>
          <widget class="Gtk.HBox" id="hbox3">
            <property name="MemberName" />
            <child>
              <widget class="Gtk.CheckButton" id="checkRed">
                <property name="MemberName" />
                <property name="Visible">False</property>
                <property name="CanFocus">True</property>
                <property name="Label" translatable="yes">Red  </property>
                <property name="Active">True</property>
                <property name="DrawIndicator">True</property>
                <property name="HasLabel">True</property>
                <property name="UseUnderline">True</property>
              </widget>
              <packing>
                <property name="Position">0</property>
                <property name="AutoSize">True</property>
              </packing>
            </child>
            <child>
              <widget class="Gtk.CheckButton" id="checkGreen">
                <property name="MemberName" />
                <property name="Visible">False</property>
                <property name="CanFocus">True</property>
                <property name="Label" translatable="yes">Green</property>
                <property name="Active">True</property>
                <property name="DrawIndicator">True</property>
                <property name="HasLabel">True</property>
                <property name="UseUnderline">True</property>
              </widget>
              <packing>
                <property name="Position">1</property>
                <property name="AutoSize">True</property>
              </packing>
            </child>
            <child>
              <widget class="Gtk.CheckButton" id="checkBlue">
                <property name="MemberName" />
                <property name="Visible">False</property>
                <property name="CanFocus">True</property>
                <property name="Label" translatable="yes">Blue </property>
                <property name="Active">True</property>
                <property name="DrawIndicator">True</property>
                <property name="HasLabel">True</property>
                <property name="UseUnderline">True</property>
              </widget>
              <packing>
                <property name="Position">2</property>
                <property name="AutoSize">True</property>
              </packing>
            </child>
            <child>
              <widget class="Gtk.Alignment" id="alignment1">
                <property name="MemberName" />
                <child>
                  <placeholder />
                </child>
              </widget>
              <packing>
                <property name="Position">3</property>
                <property name="AutoSize">True</property>
              </packing>
            </child>
            <child>
              <widget class="Gtk.Button" id="buttonReset">
                <property name="MemberName" />
                <property name="WidthRequest">81</property>
                <property name="HeightRequest">30</property>
                <property name="CanFocus">True</property>
                <property name="Type">TextOnly</property>
                <property name="Label" translatable="yes">Reset</property>
                <property name="UseUnderline">True</property>
              </widget>
              <packing>
                <property name="Position">4</property>
                <property name="AutoSize">False</property>
                <property name="Expand">False</property>
                <property name="Fill">False</property>
              </packing>
            </child>
          </widget>
          <packing>
            <property name="Position">3</property>
            <property name="AutoSize">True</property>
            <property name="Expand">False</property>
            <property name="Fill">False</property>
          </packing>
        </child>
        <child>
          <widget class="Gtk.Label" id="labelTip">
            <property name="MemberName" />
            <property name="LabelProp" translatable="yes">Tip : Right-click to remove control points.</property>
          </widget>
          <packing>
            <property name="Position">4</property>
            <property name="AutoSize">True</property>
            <property name="Expand">False</property>
            <property name="Fill">False</property>
          </packing>
        </child>
      </widget>
    </child>
    <child internal-child="ActionArea">
      <widget class="Gtk.HButtonBox" id="dialog1_ActionArea">
        <property name="MemberName" />
        <property name="Spacing">10</property>
        <property name="Size">2</property>
        <property name="LayoutStyle">End</property>
        <child>
          <widget class="Gtk.Button" id="buttonCancel">
            <property name="MemberName" />
            <property name="CanDefault">True</property>
            <property name="CanFocus">True</property>
            <property name="UseStock">True</property>
            <property name="Type">StockItem</property>
            <property name="StockId">gtk-cancel</property>
            <property name="ResponseId">-6</property>
            <property name="label">gtk-cancel</property>
          </widget>
          <packing>
            <property name="Expand">False</property>
            <property name="Fill">False</property>
          </packing>
        </child>
        <child>
          <widget class="Gtk.Button" id="buttonOk">
            <property name="MemberName" />
            <property name="CanDefault">True</property>
            <property name="CanFocus">True</property>
            <property name="UseStock">True</property>
            <property name="Type">StockItem</property>
            <property name="StockId">gtk-ok</property>
            <property name="ResponseId">-5</property>
            <property name="label">gtk-ok</property>
          </widget>
          <packing>
            <property name="Position">1</property>
            <property name="Expand">False</property>
            <property name="Fill">False</property>
          </packing>
        </child>
      </widget>
    </child>
  </widget>
  <widget class="Gtk.Bin" id="Pinta.ColorGradientWidget" design-size="300 300">
    <property name="MemberName" />
    <property name="CanFocus">True</property>
    <property name="Events">ExposureMask, PointerMotionMask, PointerMotionHintMask, ButtonMotionMask, Button1MotionMask, Button2MotionMask, Button3MotionMask, ButtonPressMask, KeyPressMask</property>
    <child>
      <placeholder />
    </child>
  </widget>
  <widget class="Gtk.Dialog" id="Pinta.LevelsDialog" design-size="522 326">
    <property name="MemberName" />
    <property name="Events">PointerMotionMask, ButtonPressMask</property>
    <property name="Title" translatable="yes">Levels Adjustment</property>
    <property name="WindowPosition">CenterOnParent</property>
    <property name="Resizable">False</property>
    <property name="AllowGrow">False</property>
    <property name="Buttons">1</property>
    <property name="HelpButton">False</property>
    <child internal-child="VBox">
      <widget class="Gtk.VBox" id="dialog1_VBox">
        <property name="MemberName" />
        <property name="Events">ExposureMask, PointerMotionMask, PointerMotionHintMask, ButtonMotionMask, Button1MotionMask, Button2MotionMask, Button3MotionMask, ButtonPressMask, KeyPressMask</property>
        <property name="BorderWidth">2</property>
        <child>
          <widget class="Gtk.HBox" id="hbox1">
            <property name="MemberName" />
            <property name="Events">PointerMotionMask, ButtonPressMask</property>
            <property name="Spacing">6</property>
            <child>
              <widget class="Gtk.VBox" id="vbox2">
                <property name="MemberName" />
                <property name="Spacing">6</property>
                <child>
                  <widget class="Gtk.HBox" id="hbox2">
                    <property name="MemberName" />
                    <property name="Spacing">6</property>
                    <child>
                      <widget class="Gtk.Label" id="labelInputHist">
                        <property name="MemberName" />
                        <property name="LabelProp" translatable="yes">Input Histogram</property>
                      </widget>
                      <packing>
                        <property name="Position">0</property>
                        <property name="AutoSize">True</property>
                        <property name="Expand">False</property>
                        <property name="Fill">False</property>
                      </packing>
                    </child>
                    <child>
                      <widget class="Gtk.HSeparator" id="hseparator1">
                        <property name="MemberName" />
                      </widget>
                      <packing>
                        <property name="Position">1</property>
                        <property name="AutoSize">True</property>
                      </packing>
                    </child>
                    <child>
                      <placeholder />
                    </child>
                  </widget>
                  <packing>
                    <property name="Position">0</property>
                    <property name="AutoSize">True</property>
                    <property name="Expand">False</property>
                    <property name="Fill">False</property>
                  </packing>
                </child>
                <child>
                  <widget class="Pinta.HistogramWidget" id="histogramInput">
                    <property name="MemberName" />
                    <property name="WidthRequest">130</property>
                    <property name="Events">ButtonPressMask</property>
                  </widget>
                  <packing>
                    <property name="Position">1</property>
                    <property name="AutoSize">True</property>
                    <property name="Expand">False</property>
                    <property name="Fill">False</property>
                  </packing>
                </child>
                <child>
                  <placeholder />
                </child>
              </widget>
              <packing>
                <property name="Position">0</property>
                <property name="AutoSize">True</property>
                <property name="Expand">False</property>
                <property name="Fill">False</property>
              </packing>
            </child>
            <child>
              <widget class="Gtk.VBox" id="vbox3">
                <property name="MemberName" />
                <property name="Events">PointerMotionMask, Button1MotionMask</property>
                <property name="Spacing">6</property>
                <child>
                  <widget class="Gtk.HBox" id="hbox3">
                    <property name="MemberName" />
                    <property name="Spacing">6</property>
                    <child>
                      <widget class="Gtk.Label" id="labelInput">
                        <property name="MemberName" />
                        <property name="LabelProp" translatable="yes">Input</property>
                      </widget>
                      <packing>
                        <property name="Position">0</property>
                        <property name="AutoSize">True</property>
                        <property name="Expand">False</property>
                        <property name="Fill">False</property>
                      </packing>
                    </child>
                    <child>
                      <widget class="Gtk.HSeparator" id="hseparator2">
                        <property name="MemberName" />
                      </widget>
                      <packing>
                        <property name="Position">1</property>
                        <property name="AutoSize">True</property>
                      </packing>
                    </child>
                    <child>
                      <placeholder />
                    </child>
                  </widget>
                  <packing>
                    <property name="Position">0</property>
                    <property name="AutoSize">True</property>
                    <property name="Expand">False</property>
                    <property name="Fill">False</property>
                  </packing>
                </child>
                <child>
                  <widget class="Gtk.HBox" id="hbox8">
                    <property name="MemberName" />
                    <property name="Events">PointerMotionMask, ButtonPressMask</property>
                    <property name="Spacing">6</property>
                    <child>
                      <widget class="Gtk.VBox" id="vboxInputSpin">
                        <property name="MemberName" />
                        <property name="Spacing">6</property>
                        <child>
                          <widget class="Gtk.SpinButton" id="spinInHigh">
                            <property name="MemberName" />
                            <property name="CanFocus">True</property>
                            <property name="Lower">1</property>
                            <property name="Upper">255</property>
                            <property name="PageIncrement">10</property>
                            <property name="StepIncrement">1</property>
                            <property name="ClimbRate">1</property>
                            <property name="Numeric">True</property>
                          </widget>
                          <packing>
                            <property name="Position">0</property>
                            <property name="AutoSize">True</property>
                            <property name="Expand">False</property>
                            <property name="Fill">False</property>
                          </packing>
                        </child>
                        <child>
                          <widget class="Pinta.ColorPanelWidget" id="colorpanelInHigh">
                            <property name="MemberName" />
                            <property name="HeightRequest">30</property>
                            <property name="Events">ButtonPressMask</property>
                          </widget>
                          <packing>
                            <property name="Position">1</property>
                            <property name="AutoSize">True</property>
                            <property name="Expand">False</property>
                            <property name="Fill">False</property>
                          </packing>
                        </child>
                        <child>
                          <widget class="Gtk.Alignment" id="alignment1">
                            <property name="MemberName" />
                            <child>
                              <placeholder />
                            </child>
                          </widget>
                          <packing>
                            <property name="Position">2</property>
                            <property name="AutoSize">True</property>
                          </packing>
                        </child>
                        <child>
                          <widget class="Pinta.ColorPanelWidget" id="colorpanelwidget1">
                            <property name="MemberName" />
                            <property name="HeightRequest">30</property>
                            <property name="Events">ButtonPressMask</property>
                          </widget>
                          <packing>
                            <property name="Position">3</property>
                            <property name="AutoSize">True</property>
                            <property name="Expand">False</property>
                            <property name="Fill">False</property>
                          </packing>
                        </child>
                        <child>
                          <widget class="Gtk.SpinButton" id="spinbuttonInLow">
                            <property name="MemberName" />
                            <property name="CanFocus">True</property>
                            <property name="Upper">254</property>
                            <property name="PageIncrement">10</property>
                            <property name="StepIncrement">1</property>
                            <property name="ClimbRate">1</property>
                            <property name="Numeric">True</property>
                          </widget>
                          <packing>
                            <property name="Position">4</property>
                            <property name="AutoSize">True</property>
                            <property name="Expand">False</property>
                            <property name="Fill">False</property>
                          </packing>
                        </child>
                      </widget>
                      <packing>
                        <property name="Position">0</property>
                        <property name="AutoSize">True</property>
                        <property name="Expand">False</property>
                        <property name="Fill">False</property>
                      </packing>
                    </child>
                    <child>
                      <widget class="Pinta.ColorGradientWidget" id="colorgradientInput">
                        <property name="MemberName" />
                        <property name="CanFocus">True</property>
                        <property name="Events">ExposureMask, PointerMotionMask, PointerMotionHintMask, ButtonMotionMask, Button1MotionMask, Button2MotionMask, Button3MotionMask, ButtonPressMask</property>
                        <property name="ExtensionEvents">All</property>
                        <property name="Count">2</property>
                      </widget>
                      <packing>
                        <property name="Position">1</property>
                        <property name="AutoSize">False</property>
                      </packing>
                    </child>
                    <child>
                      <placeholder />
                    </child>
                  </widget>
                  <packing>
                    <property name="Position">1</property>
                    <property name="AutoSize">False</property>
                  </packing>
                </child>
                <child>
                  <placeholder />
                </child>
              </widget>
              <packing>
                <property name="Position">1</property>
                <property name="AutoSize">True</property>
              </packing>
            </child>
            <child>
              <widget class="Gtk.VBox" id="vbox4">
                <property name="MemberName" />
                <property name="Spacing">6</property>
                <child>
                  <widget class="Gtk.HBox" id="hbox4">
                    <property name="MemberName" />
                    <property name="Spacing">6</property>
                    <child>
                      <widget class="Gtk.Label" id="labelOutput">
                        <property name="MemberName" />
                        <property name="LabelProp" translatable="yes">Output</property>
                      </widget>
                      <packing>
                        <property name="Position">0</property>
                        <property name="AutoSize">True</property>
                        <property name="Expand">False</property>
                        <property name="Fill">False</property>
                      </packing>
                    </child>
                    <child>
                      <widget class="Gtk.HSeparator" id="hseparator3">
                        <property name="MemberName" />
                      </widget>
                      <packing>
                        <property name="Position">1</property>
                        <property name="AutoSize">True</property>
                      </packing>
                    </child>
                    <child>
                      <placeholder />
                    </child>
                  </widget>
                  <packing>
                    <property name="Position">0</property>
                    <property name="AutoSize">True</property>
                    <property name="Expand">False</property>
                    <property name="Fill">False</property>
                  </packing>
                </child>
                <child>
                  <widget class="Gtk.HBox" id="hbox9">
                    <property name="MemberName" />
                    <property name="Spacing">6</property>
                    <child>
                      <placeholder />
                    </child>
                    <child>
                      <widget class="Pinta.ColorGradientWidget" id="colorgradientOutput">
                        <property name="MemberName" />
                        <property name="WidthRequest">0</property>
                        <property name="Events">ButtonPressMask</property>
                        <property name="Count">3</property>
                      </widget>
                      <packing>
                        <property name="Position">1</property>
                        <property name="AutoSize">False</property>
                      </packing>
                    </child>
                    <child>
                      <widget class="Gtk.VBox" id="vboxOutputSpin">
                        <property name="MemberName" />
                        <property name="Spacing">6</property>
                        <child>
                          <widget class="Gtk.SpinButton" id="spinOutHigh">
                            <property name="MemberName" />
                            <property name="CanFocus">True</property>
                            <property name="Upper">255</property>
                            <property name="PageIncrement">10</property>
                            <property name="StepIncrement">1</property>
                            <property name="ClimbRate">1</property>
                            <property name="Numeric">True</property>
                          </widget>
                          <packing>
                            <property name="Position">0</property>
                            <property name="AutoSize">True</property>
                            <property name="Expand">False</property>
                            <property name="Fill">False</property>
                          </packing>
                        </child>
                        <child>
                          <widget class="Pinta.ColorPanelWidget" id="colorpanelOutHigh">
                            <property name="MemberName" />
                            <property name="HeightRequest">30</property>
                            <property name="Events">ButtonPressMask</property>
                          </widget>
                          <packing>
                            <property name="Position">1</property>
                            <property name="AutoSize">True</property>
                            <property name="Expand">False</property>
                            <property name="Fill">False</property>
                          </packing>
                        </child>
                        <child>
                          <widget class="Gtk.SpinButton" id="spinOutMed">
                            <property name="MemberName" />
                            <property name="CanFocus">True</property>
                            <property name="Upper">100</property>
                            <property name="PageIncrement">10</property>
                            <property name="StepIncrement">1</property>
                            <property name="ClimbRate">1</property>
                            <property name="Numeric">True</property>
                          </widget>
                          <packing>
                            <property name="Position">2</property>
                            <property name="AutoSize">True</property>
                            <property name="Expand">False</property>
                            <property name="Fill">False</property>
                          </packing>
                        </child>
                        <child>
                          <widget class="Pinta.ColorPanelWidget" id="colorpanelwidget3">
                            <property name="MemberName" />
                            <property name="HeightRequest">30</property>
                            <property name="Events">ButtonPressMask</property>
                          </widget>
                          <packing>
                            <property name="Position">3</property>
                            <property name="AutoSize">True</property>
                            <property name="Expand">False</property>
                            <property name="Fill">False</property>
                          </packing>
                        </child>
                        <child>
                          <widget class="Pinta.ColorPanelWidget" id="colorpanelOutLow">
                            <property name="MemberName" />
                            <property name="HeightRequest">30</property>
                            <property name="Events">ButtonPressMask</property>
                          </widget>
                          <packing>
                            <property name="Position">4</property>
                            <property name="AutoSize">True</property>
                            <property name="Expand">False</property>
                            <property name="Fill">False</property>
                          </packing>
                        </child>
                        <child>
                          <widget class="Gtk.SpinButton" id="spinOutLow">
                            <property name="MemberName" />
                            <property name="CanFocus">True</property>
                            <property name="Upper">252</property>
                            <property name="PageIncrement">10</property>
                            <property name="StepIncrement">1</property>
                            <property name="ClimbRate">1</property>
                            <property name="Numeric">True</property>
                          </widget>
                          <packing>
                            <property name="Position">5</property>
                            <property name="AutoSize">True</property>
                            <property name="Expand">False</property>
                            <property name="Fill">False</property>
                          </packing>
                        </child>
                      </widget>
                      <packing>
                        <property name="Position">2</property>
                        <property name="AutoSize">True</property>
                        <property name="Expand">False</property>
                        <property name="Fill">False</property>
                      </packing>
                    </child>
                  </widget>
                  <packing>
                    <property name="Position">1</property>
                    <property name="AutoSize">False</property>
                  </packing>
                </child>
                <child>
                  <placeholder />
                </child>
              </widget>
              <packing>
                <property name="Position">2</property>
                <property name="AutoSize">True</property>
              </packing>
            </child>
            <child>
              <widget class="Gtk.VBox" id="vbox5">
                <property name="MemberName" />
                <property name="Spacing">6</property>
                <child>
                  <widget class="Gtk.HBox" id="hbox5">
                    <property name="MemberName" />
                    <property name="Spacing">6</property>
                    <child>
                      <widget class="Gtk.Label" id="labelOutputHist">
                        <property name="MemberName" />
                        <property name="LabelProp" translatable="yes">Output Histogram</property>
                      </widget>
                      <packing>
                        <property name="Position">0</property>
                        <property name="AutoSize">True</property>
                        <property name="Expand">False</property>
                        <property name="Fill">False</property>
                      </packing>
                    </child>
                    <child>
                      <widget class="Gtk.HSeparator" id="hseparator4">
                        <property name="MemberName" />
                      </widget>
                      <packing>
                        <property name="Position">1</property>
                        <property name="AutoSize">True</property>
                      </packing>
                    </child>
                    <child>
                      <placeholder />
                    </child>
                  </widget>
                  <packing>
                    <property name="Position">0</property>
                    <property name="AutoSize">True</property>
                    <property name="Expand">False</property>
                    <property name="Fill">False</property>
                  </packing>
                </child>
                <child>
                  <widget class="Pinta.HistogramWidget" id="histogramOutput">
                    <property name="MemberName" />
                    <property name="WidthRequest">130</property>
                    <property name="Events">ButtonPressMask</property>
                  </widget>
                  <packing>
                    <property name="Position">1</property>
                    <property name="AutoSize">True</property>
                    <property name="Expand">False</property>
                    <property name="Fill">False</property>
                  </packing>
                </child>
                <child>
                  <placeholder />
                </child>
              </widget>
              <packing>
                <property name="Position">3</property>
                <property name="AutoSize">True</property>
                <property name="Expand">False</property>
                <property name="Fill">False</property>
              </packing>
            </child>
          </widget>
          <packing>
            <property name="Position">0</property>
            <property name="AutoSize">True</property>
          </packing>
        </child>
        <child>
          <placeholder />
        </child>
        <child>
          <widget class="Gtk.HBox" id="hboxBottom">
            <property name="MemberName" />
            <property name="Spacing">6</property>
            <child>
              <widget class="Gtk.Button" id="buttonAuto">
                <property name="MemberName" />
                <property name="WidthRequest">80</property>
                <property name="CanFocus">True</property>
                <property name="Type">TextOnly</property>
                <property name="Label" translatable="yes">Auto</property>
                <property name="UseUnderline">True</property>
              </widget>
              <packing>
                <property name="Position">0</property>
                <property name="AutoSize">True</property>
                <property name="Expand">False</property>
                <property name="Fill">False</property>
              </packing>
            </child>
            <child>
              <widget class="Gtk.Button" id="buttonReset">
                <property name="MemberName" />
                <property name="WidthRequest">80</property>
                <property name="CanFocus">True</property>
                <property name="Type">TextOnly</property>
                <property name="Label" translatable="yes">Reset</property>
                <property name="UseUnderline">True</property>
              </widget>
              <packing>
                <property name="Position">1</property>
                <property name="AutoSize">True</property>
                <property name="Expand">False</property>
                <property name="Fill">False</property>
              </packing>
            </child>
            <child>
              <widget class="Gtk.CheckButton" id="checkRed">
                <property name="MemberName" />
                <property name="CanFocus">True</property>
                <property name="Label" translatable="yes">Red</property>
                <property name="Active">True</property>
                <property name="DrawIndicator">True</property>
                <property name="HasLabel">True</property>
                <property name="UseUnderline">True</property>
              </widget>
              <packing>
                <property name="Position">2</property>
                <property name="AutoSize">True</property>
              </packing>
            </child>
            <child>
              <widget class="Gtk.CheckButton" id="checkGreen">
                <property name="MemberName" />
                <property name="CanFocus">True</property>
                <property name="Label" translatable="yes">Green</property>
                <property name="Active">True</property>
                <property name="DrawIndicator">True</property>
                <property name="HasLabel">True</property>
                <property name="UseUnderline">True</property>
              </widget>
              <packing>
                <property name="Position">3</property>
                <property name="AutoSize">True</property>
              </packing>
            </child>
            <child>
              <widget class="Gtk.Button" id="buttonOk">
                <property name="MemberName" />
                <property name="WidthRequest">80</property>
                <property name="CanFocus">True</property>
                <property name="UseStock">True</property>
                <property name="Type">StockItem</property>
                <property name="StockId">gtk-ok</property>
                <property name="label">gtk-ok</property>
              </widget>
              <packing>
                <property name="PackType">End</property>
                <property name="Position">4</property>
                <property name="AutoSize">True</property>
                <property name="Expand">False</property>
                <property name="Fill">False</property>
              </packing>
            </child>
            <child>
              <widget class="Gtk.Button" id="buttonCancel">
                <property name="MemberName" />
                <property name="WidthRequest">80</property>
                <property name="CanFocus">True</property>
                <property name="UseStock">True</property>
                <property name="Type">StockItem</property>
                <property name="StockId">gtk-cancel</property>
                <property name="label">gtk-cancel</property>
              </widget>
              <packing>
                <property name="PackType">End</property>
                <property name="Position">5</property>
                <property name="AutoSize">True</property>
                <property name="Expand">False</property>
                <property name="Fill">False</property>
              </packing>
            </child>
            <child>
              <widget class="Gtk.CheckButton" id="checkBlue">
                <property name="MemberName" />
                <property name="CanFocus">True</property>
                <property name="Label" translatable="yes">Blue</property>
                <property name="Active">True</property>
                <property name="DrawIndicator">True</property>
                <property name="HasLabel">True</property>
                <property name="UseUnderline">True</property>
              </widget>
              <packing>
                <property name="PackType">End</property>
                <property name="Position">6</property>
                <property name="AutoSize">True</property>
              </packing>
            </child>
          </widget>
          <packing>
            <property name="PackType">End</property>
            <property name="Position">4</property>
            <property name="AutoSize">True</property>
            <property name="Expand">False</property>
            <property name="Fill">False</property>
          </packing>
        </child>
      </widget>
    </child>
    <child internal-child="ActionArea">
      <widget class="Gtk.HButtonBox" id="__gtksharp_58_Stetic_TopLevelDialog_ActionArea">
        <property name="MemberName" />
        <property name="Size">1</property>
        <property name="LayoutStyle">End</property>
        <child>
          <widget class="Gtk.Button" id="buttonDummy">
            <property name="MemberName" />
            <property name="Visible">False</property>
            <property name="Sensitive">False</property>
            <property name="CanFocus">True</property>
            <property name="Type">TextOnly</property>
            <property name="Label" translatable="yes">In stetic action button box cannot be empty</property>
            <property name="UseUnderline">True</property>
            <property name="ResponseId">-5</property>
          </widget>
          <packing>
            <property name="Expand">False</property>
            <property name="Fill">False</property>
          </packing>
        </child>
      </widget>
    </child>
  </widget>
  <widget class="Gtk.Bin" id="Pinta.HistogramWidget" design-size="300 300">
    <property name="MemberName" />
    <property name="Visible">False</property>
    <child>
      <placeholder />
    </child>
  </widget>
  <widget class="Gtk.Bin" id="Pinta.ColorPanelWidget" design-size="300 300">
    <property name="MemberName" />
    <property name="HeightRequest">28</property>
    <property name="Visible">False</property>
    <child>
      <placeholder />
    </child>
  </widget>
</stetic-interface><|MERGE_RESOLUTION|>--- conflicted
+++ resolved
@@ -5,15 +5,10 @@
     <target-gtk-version>2.12</target-gtk-version>
   </configuration>
   <import>
-<<<<<<< HEAD
+    <widget-library name="../../../../../opt/mono/lib/monodevelop/AddIns/MonoDevelop.GtkCore/libstetic.dll" />
     <widget-library name="../../bin/Pinta.Core.dll" />
+    <widget-library name="../../Pinta.Gui.Widgets/bin/Debug/Pinta.Gtk.Widgets.dll" />
     <widget-library name="../../bin/Pinta.exe" internal="true" />
-    <widget-library name="../../../../../opt/mono/lib/monodevelop/AddIns/MonoDevelop.GtkCore/libstetic.dll" />
-=======
-    <widget-library name="..\..\bin\Pinta.Core.dll" />
-    <widget-library name="..\..\bin\Pinta.exe" internal="true" />
-    <widget-library name="..\..\Pinta.Gui.Widgets\bin\Debug\Pinta.Gtk.Widgets.dll" />
->>>>>>> cb7a41dd
   </import>
   <widget class="Gtk.Window" id="Pinta.MainWindow" design-size="886 680">
     <action-group name="Default">
