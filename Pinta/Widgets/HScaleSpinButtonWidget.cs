--- conflicted
+++ resolved
@@ -67,12 +67,7 @@
 		[Category("Custom Properties")]
 		public int Value {
 			get { return spin.ValueAsInt; }
-<<<<<<< HEAD
-			set 
-			{ 
-=======
 			set { 
->>>>>>> 68ef3928
 				if (spin.Value != value) {
 					spin.Value = value;
 					OnValueChanged ();
