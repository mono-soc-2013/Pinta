--- conflicted
+++ resolved
@@ -1644,7 +1644,54 @@
 msgid "Rotate / Zoom Layer"
 msgstr ""
 
-<<<<<<< HEAD
+#: Pinta.Core/Effects/UserBlendOps.cs:53
+msgid "Multiply"
+msgstr ""
+
+#: Pinta.Core/Effects/UserBlendOps.cs:54
+msgid "Additive"
+msgstr ""
+
+#: Pinta.Core/Effects/UserBlendOps.cs:55
+msgid "Color Burn"
+msgstr ""
+
+#: Pinta.Core/Effects/UserBlendOps.cs:56
+msgid "Color Dodge"
+msgstr ""
+
+#: Pinta.Core/Effects/UserBlendOps.cs:57
+msgid "Reflect"
+msgstr ""
+
+#: Pinta.Core/Effects/UserBlendOps.cs:59
+msgid "Overlay"
+msgstr ""
+
+#: Pinta.Core/Effects/UserBlendOps.cs:60
+msgid "Difference"
+msgstr ""
+
+#: Pinta.Core/Effects/UserBlendOps.cs:61
+msgid "Negation"
+msgstr ""
+
+#: Pinta.Core/Effects/UserBlendOps.cs:62
+msgid "Lighten"
+msgstr ""
+
+#: Pinta.Core/Effects/UserBlendOps.cs:63
+msgid "Darken"
+msgstr ""
+
+#: Pinta.Core/Effects/UserBlendOps.cs:64
+msgid "Screen"
+msgstr ""
+
+#: Pinta.Core/Effects/UserBlendOps.cs:65
+msgid "Xor"
+msgstr ""
+
 #: Pinta.Gui.Widgets/Widgets/Layers/LayersListWidget.cs:214
 msgid "Layer Shown"
 msgstr ""
@@ -1951,53 +1998,4 @@
 #: Mono.Addins/Mono.Addins.Description/AssemblyDependency.cs:103
 #, csharp-format
 msgid "(provided by {0})"
-msgstr ""
-=======
-#: Pinta.Core/Effects/UserBlendOps.cs:53
-msgid "Multiply"
-msgstr ""
-
-#: Pinta.Core/Effects/UserBlendOps.cs:54
-msgid "Additive"
-msgstr ""
-
-#: Pinta.Core/Effects/UserBlendOps.cs:55
-msgid "Color Burn"
-msgstr ""
-
-#: Pinta.Core/Effects/UserBlendOps.cs:56
-msgid "Color Dodge"
-msgstr ""
-
-#: Pinta.Core/Effects/UserBlendOps.cs:57
-msgid "Reflect"
-msgstr ""
-
-#: Pinta.Core/Effects/UserBlendOps.cs:59
-msgid "Overlay"
-msgstr ""
-
-#: Pinta.Core/Effects/UserBlendOps.cs:60
-msgid "Difference"
-msgstr ""
-
-#: Pinta.Core/Effects/UserBlendOps.cs:61
-msgid "Negation"
-msgstr ""
-
-#: Pinta.Core/Effects/UserBlendOps.cs:62
-msgid "Lighten"
-msgstr ""
-
-#: Pinta.Core/Effects/UserBlendOps.cs:63
-msgid "Darken"
-msgstr ""
-
-#: Pinta.Core/Effects/UserBlendOps.cs:64
-msgid "Screen"
-msgstr ""
-
-#: Pinta.Core/Effects/UserBlendOps.cs:65
-msgid "Xor"
-msgstr ""
->>>>>>> 805afa33
+msgstr ""