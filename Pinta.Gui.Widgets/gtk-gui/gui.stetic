﻿<?xml version="1.0" encoding="utf-8"?>
<stetic-interface>
  <configuration>
    <images-root-path>..</images-root-path>
    <target-gtk-version>2.12</target-gtk-version>
  </configuration>
  <import>
    <widget-library name="glade-sharp, Version=2.12.0.0, Culture=neutral, PublicKeyToken=35e10195dab3c99f" />
<<<<<<< HEAD
    <widget-library name="../bin/Debug/Pinta.Gui.Widgets.dll" internal="true" />
    <widget-library name="../../bin/Pinta.Core.dll" />
=======
    <widget-library name="..\bin\Debug\Pinta.Gui.Widgets.dll" internal="true" />
    <widget-library name="..\..\bin\Pinta.Core.dll" />
>>>>>>> 8a725715
  </import>
  <widget class="Gtk.Bin" id="Pinta.Gui.Widgets.HScaleSpinButtonWidget" design-size="300 300">
    <property name="MemberName" />
    <property name="Visible">False</property>
    <child>
      <widget class="Gtk.VBox" id="vbox">
        <property name="MemberName" />
        <property name="Spacing">6</property>
        <child>
          <widget class="Gtk.HBox" id="hbox1">
            <property name="MemberName" />
            <property name="Spacing">6</property>
            <child>
              <widget class="Gtk.Label" id="label">
                <property name="MemberName" />
                <property name="LabelProp" translatable="yes">label1</property>
              </widget>
              <packing>
                <property name="Position">0</property>
                <property name="AutoSize">True</property>
                <property name="Expand">False</property>
                <property name="Fill">False</property>
              </packing>
            </child>
            <child>
              <widget class="Gtk.HSeparator" id="hseparator">
                <property name="MemberName" />
              </widget>
              <packing>
                <property name="Position">1</property>
                <property name="AutoSize">True</property>
              </packing>
            </child>
            <child>
              <placeholder />
            </child>
          </widget>
          <packing>
            <property name="Position">0</property>
            <property name="AutoSize">True</property>
            <property name="Expand">False</property>
            <property name="Fill">False</property>
          </packing>
        </child>
        <child>
          <widget class="Gtk.HBox" id="hbox2">
            <property name="MemberName" />
            <property name="Spacing">6</property>
            <child>
              <widget class="Gtk.HScale" id="hscale">
                <property name="MemberName" />
                <property name="CanFocus">True</property>
                <property name="Upper">100</property>
                <property name="PageIncrement">10</property>
                <property name="StepIncrement">1</property>
                <property name="DrawValue">False</property>
                <property name="Digits">0</property>
                <property name="ValuePos">Top</property>
              </widget>
              <packing>
                <property name="Position">0</property>
                <property name="AutoSize">True</property>
              </packing>
            </child>
            <child>
              <widget class="Gtk.SpinButton" id="spin">
                <property name="MemberName" />
                <property name="CanFocus">True</property>
                <property name="Upper">100</property>
                <property name="PageIncrement">10</property>
                <property name="StepIncrement">1</property>
                <property name="ClimbRate">1</property>
                <property name="Numeric">True</property>
              </widget>
              <packing>
                <property name="Position">1</property>
                <property name="AutoSize">True</property>
                <property name="Expand">False</property>
                <property name="Fill">False</property>
              </packing>
            </child>
            <child>
              <widget class="Gtk.Button" id="button">
                <property name="MemberName" />
                <property name="CanFocus">True</property>
                <property name="Type">TextAndIcon</property>
                <property name="Icon">stock:gtk-go-back Menu</property>
                <property name="Label" translatable="yes" />
                <property name="UseUnderline">True</property>
              </widget>
              <packing>
                <property name="Position">2</property>
                <property name="AutoSize">True</property>
                <property name="Expand">False</property>
                <property name="Fill">False</property>
              </packing>
            </child>
          </widget>
          <packing>
            <property name="Position">1</property>
            <property name="AutoSize">True</property>
            <property name="Expand">False</property>
            <property name="Fill">False</property>
          </packing>
        </child>
        <child>
          <placeholder />
        </child>
      </widget>
    </child>
  </widget>
<<<<<<< HEAD
  <widget class="Gtk.Bin" id="Pinta.Gui.Widgets.PointPicker" design-size="300 300">
    <property name="MemberName" />
    <property name="Visible">False</property>
    <child>
      <widget class="Gtk.VBox" id="vbox1">
=======
  <widget class="Gtk.Bin" id="Pinta.Gui.Widgets.AnglePickerWidget" design-size="300 300">
    <property name="MemberName" />
    <property name="Visible">False</property>
    <child>
      <widget class="Gtk.VBox" id="vbox">
>>>>>>> 8a725715
        <property name="MemberName" />
        <property name="Spacing">6</property>
        <child>
          <widget class="Gtk.HBox" id="hbox1">
            <property name="MemberName" />
            <property name="Spacing">6</property>
            <child>
              <widget class="Gtk.Label" id="label">
                <property name="MemberName" />
<<<<<<< HEAD
                <property name="LabelProp" translatable="yes">label</property>
=======
                <property name="LabelProp" translatable="yes">label1</property>
>>>>>>> 8a725715
              </widget>
              <packing>
                <property name="Position">0</property>
                <property name="AutoSize">True</property>
                <property name="Expand">False</property>
                <property name="Fill">False</property>
              </packing>
            </child>
            <child>
<<<<<<< HEAD
              <widget class="Gtk.HSeparator" id="hseparator1">
=======
              <widget class="Gtk.HSeparator" id="hseparator">
>>>>>>> 8a725715
                <property name="MemberName" />
              </widget>
              <packing>
                <property name="Position">1</property>
                <property name="AutoSize">True</property>
              </packing>
            </child>
            <child>
              <placeholder />
            </child>
          </widget>
          <packing>
            <property name="Position">0</property>
            <property name="AutoSize">True</property>
            <property name="Expand">False</property>
            <property name="Fill">False</property>
          </packing>
        </child>
        <child>
          <widget class="Gtk.HBox" id="hbox2">
            <property name="MemberName" />
            <property name="Spacing">6</property>
            <child>
<<<<<<< HEAD
              <widget class="Gtk.DrawingArea" id="drawingarea1">
                <property name="MemberName" />
              </widget>
              <packing>
                <property name="Position">0</property>
                <property name="AutoSize">True</property>
              </packing>
            </child>
            <child>
              <widget class="Gtk.Table" id="table1">
                <property name="MemberName" />
                <property name="NRows">2</property>
                <property name="NColumns">3</property>
                <property name="RowSpacing">6</property>
                <property name="ColumnSpacing">6</property>
                <child>
                  <widget class="Gtk.Button" id="button1">
                    <property name="MemberName" />
                    <property name="CanFocus">True</property>
                    <property name="Type">TextAndIcon</property>
                    <property name="Icon">stock:gtk-go-back Menu</property>
                    <property name="Label" translatable="yes" />
                    <property name="UseUnderline">True</property>
                  </widget>
                  <packing>
                    <property name="LeftAttach">2</property>
                    <property name="RightAttach">3</property>
                    <property name="AutoSize">True</property>
                    <property name="XOptions">Fill</property>
                    <property name="YOptions">Fill</property>
                    <property name="XExpand">False</property>
                    <property name="XFill">True</property>
                    <property name="XShrink">False</property>
                    <property name="YExpand">False</property>
                    <property name="YFill">True</property>
                    <property name="YShrink">False</property>
                  </packing>
                </child>
                <child>
                  <widget class="Gtk.Button" id="button2">
                    <property name="MemberName" />
                    <property name="CanFocus">True</property>
                    <property name="Type">TextAndIcon</property>
                    <property name="Icon">stock:gtk-go-back Menu</property>
                    <property name="Label" translatable="yes" />
                    <property name="UseUnderline">True</property>
                  </widget>
                  <packing>
                    <property name="TopAttach">1</property>
                    <property name="BottomAttach">2</property>
                    <property name="LeftAttach">2</property>
                    <property name="RightAttach">3</property>
                    <property name="AutoSize">True</property>
                    <property name="XOptions">Fill</property>
                    <property name="YOptions">Fill</property>
                    <property name="XExpand">False</property>
                    <property name="XFill">True</property>
                    <property name="XShrink">False</property>
                    <property name="YExpand">False</property>
                    <property name="YFill">True</property>
                    <property name="YShrink">False</property>
                  </packing>
                </child>
                <child>
                  <widget class="Gtk.Label" id="label2">
                    <property name="MemberName" />
                    <property name="LabelProp" translatable="yes">X :</property>
                  </widget>
                  <packing>
                    <property name="AutoSize">True</property>
                    <property name="XOptions">Fill</property>
                    <property name="YOptions">Fill</property>
                    <property name="XExpand">False</property>
                    <property name="XFill">True</property>
                    <property name="XShrink">False</property>
                    <property name="YExpand">False</property>
                    <property name="YFill">True</property>
                    <property name="YShrink">False</property>
                  </packing>
                </child>
                <child>
                  <widget class="Gtk.Label" id="label3">
                    <property name="MemberName" />
                    <property name="LabelProp" translatable="yes">Y :</property>
                  </widget>
                  <packing>
                    <property name="TopAttach">1</property>
                    <property name="BottomAttach">2</property>
                    <property name="AutoSize">True</property>
                    <property name="XOptions">Fill</property>
                    <property name="YOptions">Fill</property>
                    <property name="XExpand">False</property>
                    <property name="XFill">True</property>
                    <property name="XShrink">False</property>
                    <property name="YExpand">False</property>
                    <property name="YFill">True</property>
                    <property name="YShrink">False</property>
                  </packing>
                </child>
                <child>
                  <widget class="Gtk.SpinButton" id="spinX">
                    <property name="MemberName" />
                    <property name="CanFocus">True</property>
                    <property name="Upper">100</property>
                    <property name="PageIncrement">10</property>
                    <property name="StepIncrement">1</property>
                    <property name="ClimbRate">1</property>
                    <property name="Numeric">True</property>
                  </widget>
                  <packing>
                    <property name="LeftAttach">1</property>
                    <property name="RightAttach">2</property>
                    <property name="AutoSize">True</property>
                    <property name="XOptions">Fill</property>
                    <property name="YOptions">Fill</property>
                    <property name="XExpand">False</property>
                    <property name="XFill">True</property>
                    <property name="XShrink">False</property>
                    <property name="YExpand">False</property>
                    <property name="YFill">True</property>
                    <property name="YShrink">False</property>
                  </packing>
                </child>
                <child>
                  <widget class="Gtk.SpinButton" id="spinY">
                    <property name="MemberName" />
                    <property name="CanFocus">True</property>
                    <property name="Upper">100</property>
                    <property name="PageIncrement">10</property>
                    <property name="StepIncrement">1</property>
                    <property name="ClimbRate">1</property>
                    <property name="Numeric">True</property>
                  </widget>
                  <packing>
                    <property name="TopAttach">1</property>
                    <property name="BottomAttach">2</property>
                    <property name="LeftAttach">1</property>
                    <property name="RightAttach">2</property>
                    <property name="AutoSize">True</property>
                    <property name="XOptions">Fill</property>
                    <property name="YOptions">Fill</property>
                    <property name="XExpand">False</property>
                    <property name="XFill">True</property>
                    <property name="XShrink">False</property>
                    <property name="YExpand">False</property>
                    <property name="YFill">True</property>
                    <property name="YShrink">False</property>
                  </packing>
                </child>
=======
              <widget class="Pinta.Gui.Widgets.AnglePickerGraphic" id="anglepickergraphic1">
                <property name="MemberName" />
                <property name="Value">0</property>
                <property name="ValueDouble">0</property>
              </widget>
              <packing>
                <property name="Position">0</property>
                <property name="AutoSize">False</property>
                <property name="Fill">False</property>
              </packing>
            </child>
            <child>
              <widget class="Gtk.SpinButton" id="spin">
                <property name="MemberName" />
                <property name="CanFocus">True</property>
                <property name="Upper">360</property>
                <property name="PageIncrement">10</property>
                <property name="StepIncrement">1</property>
                <property name="ClimbRate">1</property>
                <property name="Numeric">True</property>
>>>>>>> 8a725715
              </widget>
              <packing>
                <property name="Position">1</property>
                <property name="AutoSize">True</property>
                <property name="Expand">False</property>
                <property name="Fill">False</property>
              </packing>
            </child>
<<<<<<< HEAD
=======
            <child>
              <widget class="Gtk.Button" id="button">
                <property name="MemberName" />
                <property name="CanFocus">True</property>
                <property name="Type">TextAndIcon</property>
                <property name="Icon">stock:gtk-go-back Menu</property>
                <property name="Label" translatable="yes" />
                <property name="UseUnderline">True</property>
              </widget>
              <packing>
                <property name="Position">2</property>
                <property name="AutoSize">False</property>
                <property name="Expand">False</property>
                <property name="Fill">False</property>
              </packing>
            </child>
>>>>>>> 8a725715
          </widget>
          <packing>
            <property name="Position">1</property>
            <property name="AutoSize">True</property>
            <property name="Expand">False</property>
            <property name="Fill">False</property>
          </packing>
        </child>
        <child>
          <placeholder />
        </child>
      </widget>
    </child>
  </widget>
</stetic-interface><|MERGE_RESOLUTION|>--- conflicted
+++ resolved
@@ -6,13 +6,8 @@
   </configuration>
   <import>
     <widget-library name="glade-sharp, Version=2.12.0.0, Culture=neutral, PublicKeyToken=35e10195dab3c99f" />
-<<<<<<< HEAD
-    <widget-library name="../bin/Debug/Pinta.Gui.Widgets.dll" internal="true" />
-    <widget-library name="../../bin/Pinta.Core.dll" />
-=======
     <widget-library name="..\bin\Debug\Pinta.Gui.Widgets.dll" internal="true" />
     <widget-library name="..\..\bin\Pinta.Core.dll" />
->>>>>>> 8a725715
   </import>
   <widget class="Gtk.Bin" id="Pinta.Gui.Widgets.HScaleSpinButtonWidget" design-size="300 300">
     <property name="MemberName" />
@@ -124,19 +119,117 @@
       </widget>
     </child>
   </widget>
-<<<<<<< HEAD
+  <widget class="Gtk.Bin" id="Pinta.Gui.Widgets.AnglePickerWidget" design-size="300 300">
+    <property name="MemberName" />
+    <property name="Visible">False</property>
+    <child>
+      <widget class="Gtk.VBox" id="vbox">
+        <property name="MemberName" />
+        <property name="Spacing">6</property>
+        <child>
+          <widget class="Gtk.HBox" id="hbox1">
+            <property name="MemberName" />
+            <property name="Spacing">6</property>
+            <child>
+              <widget class="Gtk.Label" id="label">
+                <property name="MemberName" />
+                <property name="LabelProp" translatable="yes">label1</property>
+              </widget>
+              <packing>
+                <property name="Position">0</property>
+                <property name="AutoSize">True</property>
+                <property name="Expand">False</property>
+                <property name="Fill">False</property>
+              </packing>
+            </child>
+            <child>
+              <widget class="Gtk.HSeparator" id="hseparator">
+                <property name="MemberName" />
+              </widget>
+              <packing>
+                <property name="Position">1</property>
+                <property name="AutoSize">True</property>
+              </packing>
+            </child>
+            <child>
+              <placeholder />
+            </child>
+          </widget>
+          <packing>
+            <property name="Position">0</property>
+            <property name="AutoSize">True</property>
+            <property name="Expand">False</property>
+            <property name="Fill">False</property>
+          </packing>
+        </child>
+        <child>
+          <widget class="Gtk.HBox" id="hbox2">
+            <property name="MemberName" />
+            <property name="Spacing">6</property>
+            <child>
+              <widget class="Pinta.Gui.Widgets.AnglePickerGraphic" id="anglepickergraphic1">
+                <property name="MemberName" />
+                <property name="Value">0</property>
+                <property name="ValueDouble">0</property>
+              </widget>
+              <packing>
+                <property name="Position">0</property>
+                <property name="AutoSize">False</property>
+                <property name="Fill">False</property>
+              </packing>
+            </child>
+            <child>
+              <widget class="Gtk.SpinButton" id="spin">
+                <property name="MemberName" />
+                <property name="CanFocus">True</property>
+                <property name="Upper">360</property>
+                <property name="PageIncrement">10</property>
+                <property name="StepIncrement">1</property>
+                <property name="ClimbRate">1</property>
+                <property name="Numeric">True</property>
+              </widget>
+              <packing>
+                <property name="Position">1</property>
+                <property name="AutoSize">True</property>
+                <property name="Expand">False</property>
+                <property name="Fill">False</property>
+              </packing>
+            </child>
+            <child>
+              <widget class="Gtk.Button" id="button">
+                <property name="MemberName" />
+                <property name="CanFocus">True</property>
+                <property name="Type">TextAndIcon</property>
+                <property name="Icon">stock:gtk-go-back Menu</property>
+                <property name="Label" translatable="yes" />
+                <property name="UseUnderline">True</property>
+              </widget>
+              <packing>
+                <property name="Position">2</property>
+                <property name="AutoSize">False</property>
+                <property name="Expand">False</property>
+                <property name="Fill">False</property>
+              </packing>
+            </child>
+          </widget>
+          <packing>
+            <property name="Position">1</property>
+            <property name="AutoSize">True</property>
+            <property name="Expand">False</property>
+            <property name="Fill">False</property>
+          </packing>
+        </child>
+        <child>
+          <placeholder />
+        </child>
+      </widget>
+    </child>
+  </widget>
   <widget class="Gtk.Bin" id="Pinta.Gui.Widgets.PointPicker" design-size="300 300">
     <property name="MemberName" />
     <property name="Visible">False</property>
     <child>
       <widget class="Gtk.VBox" id="vbox1">
-=======
-  <widget class="Gtk.Bin" id="Pinta.Gui.Widgets.AnglePickerWidget" design-size="300 300">
-    <property name="MemberName" />
-    <property name="Visible">False</property>
-    <child>
-      <widget class="Gtk.VBox" id="vbox">
->>>>>>> 8a725715
         <property name="MemberName" />
         <property name="Spacing">6</property>
         <child>
@@ -146,25 +239,17 @@
             <child>
               <widget class="Gtk.Label" id="label">
                 <property name="MemberName" />
-<<<<<<< HEAD
                 <property name="LabelProp" translatable="yes">label</property>
-=======
-                <property name="LabelProp" translatable="yes">label1</property>
->>>>>>> 8a725715
-              </widget>
-              <packing>
-                <property name="Position">0</property>
-                <property name="AutoSize">True</property>
-                <property name="Expand">False</property>
-                <property name="Fill">False</property>
-              </packing>
-            </child>
-            <child>
-<<<<<<< HEAD
+              </widget>
+              <packing>
+                <property name="Position">0</property>
+                <property name="AutoSize">True</property>
+                <property name="Expand">False</property>
+                <property name="Fill">False</property>
+              </packing>
+            </child>
+            <child>
               <widget class="Gtk.HSeparator" id="hseparator1">
-=======
-              <widget class="Gtk.HSeparator" id="hseparator">
->>>>>>> 8a725715
                 <property name="MemberName" />
               </widget>
               <packing>
@@ -188,7 +273,6 @@
             <property name="MemberName" />
             <property name="Spacing">6</property>
             <child>
-<<<<<<< HEAD
               <widget class="Gtk.DrawingArea" id="drawingarea1">
                 <property name="MemberName" />
               </widget>
@@ -338,55 +422,14 @@
                     <property name="YShrink">False</property>
                   </packing>
                 </child>
-=======
-              <widget class="Pinta.Gui.Widgets.AnglePickerGraphic" id="anglepickergraphic1">
-                <property name="MemberName" />
-                <property name="Value">0</property>
-                <property name="ValueDouble">0</property>
-              </widget>
-              <packing>
-                <property name="Position">0</property>
-                <property name="AutoSize">False</property>
-                <property name="Fill">False</property>
-              </packing>
-            </child>
-            <child>
-              <widget class="Gtk.SpinButton" id="spin">
-                <property name="MemberName" />
-                <property name="CanFocus">True</property>
-                <property name="Upper">360</property>
-                <property name="PageIncrement">10</property>
-                <property name="StepIncrement">1</property>
-                <property name="ClimbRate">1</property>
-                <property name="Numeric">True</property>
->>>>>>> 8a725715
-              </widget>
-              <packing>
-                <property name="Position">1</property>
-                <property name="AutoSize">True</property>
-                <property name="Expand">False</property>
-                <property name="Fill">False</property>
-              </packing>
-            </child>
-<<<<<<< HEAD
-=======
-            <child>
-              <widget class="Gtk.Button" id="button">
-                <property name="MemberName" />
-                <property name="CanFocus">True</property>
-                <property name="Type">TextAndIcon</property>
-                <property name="Icon">stock:gtk-go-back Menu</property>
-                <property name="Label" translatable="yes" />
-                <property name="UseUnderline">True</property>
-              </widget>
-              <packing>
-                <property name="Position">2</property>
-                <property name="AutoSize">False</property>
-                <property name="Expand">False</property>
-                <property name="Fill">False</property>
-              </packing>
-            </child>
->>>>>>> 8a725715
+              </widget>
+              <packing>
+                <property name="Position">1</property>
+                <property name="AutoSize">True</property>
+                <property name="Expand">False</property>
+                <property name="Fill">False</property>
+              </packing>
+            </child>
           </widget>
           <packing>
             <property name="Position">1</property>
