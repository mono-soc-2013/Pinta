--- conflicted
+++ resolved
@@ -6,14 +6,10 @@
   </configuration>
   <import>
     <widget-library name="glade-sharp, Version=2.12.0.0, Culture=neutral, PublicKeyToken=35e10195dab3c99f" />
-<<<<<<< HEAD
+    <widget-library name="../../bin/Pinta.Core.dll" />
     <widget-library name="../bin/Debug/Pinta.Gui.Widgets.dll" internal="true" />
-=======
-    <widget-library name="..\bin\Debug\Pinta.Gui.Widgets.dll" internal="true" />
-    <widget-library name="..\..\bin\Pinta.Core.dll" />
->>>>>>> 8a725715
   </import>
-  <widget class="Gtk.Bin" id="Pinta.Gui.Widgets.HScaleSpinButtonWidget" design-size="300 300">
+  <widget class="Gtk.Bin" id="Pinta.Gui.Widgets.HScaleSpinButtonWidget" design-size="461 300">
     <property name="MemberName" />
     <property name="Visible">False</property>
     <child>
@@ -61,16 +57,6 @@
             <property name="MemberName" />
             <property name="Spacing">6</property>
             <child>
-              <widget class="Pinta.Gui.Widgets.AngleWidget" id="anglewidget1">
-                <property name="MemberName" />
-                <property name="Visible">False</property>
-              </widget>
-              <packing>
-                <property name="Position">0</property>
-                <property name="AutoSize">False</property>
-              </packing>
-            </child>
-            <child>
               <widget class="Gtk.HScale" id="hscale">
                 <property name="MemberName" />
                 <property name="CanFocus">True</property>
@@ -82,7 +68,7 @@
                 <property name="ValuePos">Top</property>
               </widget>
               <packing>
-                <property name="Position">1</property>
+                <property name="Position">0</property>
                 <property name="AutoSize">True</property>
               </packing>
             </child>
@@ -97,7 +83,7 @@
                 <property name="Numeric">True</property>
               </widget>
               <packing>
-                <property name="Position">2</property>
+                <property name="Position">1</property>
                 <property name="AutoSize">True</property>
                 <property name="Expand">False</property>
                 <property name="Fill">False</property>
@@ -113,7 +99,7 @@
                 <property name="UseUnderline">True</property>
               </widget>
               <packing>
-                <property name="Position">3</property>
+                <property name="Position">2</property>
                 <property name="AutoSize">True</property>
                 <property name="Expand">False</property>
                 <property name="Fill">False</property>
