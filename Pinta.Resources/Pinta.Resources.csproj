--- conflicted
+++ resolved
@@ -349,13 +349,10 @@
     <EmbeddedResource Include="Resources\Menu.Effects.Stylize.EdgeDetect.png">
       <LogicalName>Menu.Effects.Stylize.EdgeDetect.png</LogicalName>
     </EmbeddedResource>
-<<<<<<< HEAD
+    <EmbeddedResource Include="Resources\Menu.Effects.Distort.Pixelate.png">
+      <LogicalName>Menu.Effects.Distort.Pixelate.png</LogicalName>
     <EmbeddedResource Include="Resources\Menu.Effects.Distort.FrostedGlass.png">
       <LogicalName>Menu.Effects.Distort.FrostedGlass.png</LogicalName>
-=======
-    <EmbeddedResource Include="Resources\Menu.Effects.Distort.Pixelate.png">
-      <LogicalName>Menu.Effects.Distort.Pixelate.png</LogicalName>
->>>>>>> 0a2a78ab
     </EmbeddedResource>
   </ItemGroup>
   <ItemGroup>
