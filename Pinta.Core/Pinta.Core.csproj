--- conflicted
+++ resolved
@@ -1,4 +1,4 @@
-<?xml version="1.0" encoding="utf-8"?>
+﻿<?xml version="1.0" encoding="utf-8"?>
 <Project DefaultTargets="Build" xmlns="http://schemas.microsoft.com/developer/msbuild/2003" ToolsVersion="3.5">
   <PropertyGroup>
     <Configuration Condition=" '$(Configuration)' == '' ">Debug</Configuration>
@@ -126,16 +126,13 @@
     <Compile Include="Tools\UnimplementedTools.cs" />
     <Compile Include="Tools\ZoomTool.cs" />
     <Compile Include="EventArgs\HistoryItemRemovedEventArgs.cs" />
-<<<<<<< HEAD
     <Compile Include="HistoryItems\UpdateLayerPropertiesHistoryItem.cs" />
     <Compile Include="Classes\ObservableObject.cs" />
     <Compile Include="Classes\PropertyChangedEventArgs.cs" />
     <Compile Include="Classes\PropertyChangedEventHandler.cs" />
     <Compile Include="Classes\LayerProperties.cs" />
-=======
     <Compile Include="Effects\ColorTransferMode.cs" />
     <Compile Include="Effects\SplineInterpolator.cs" />
->>>>>>> 6025f079
   </ItemGroup>
   <Import Project="$(MSBuildBinPath)\Microsoft.CSharp.targets" />
   <ItemGroup>
