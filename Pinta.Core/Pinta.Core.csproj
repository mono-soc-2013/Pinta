--- conflicted
+++ resolved
@@ -85,16 +85,13 @@
     <Compile Include="Actions\WindowActions.cs" />
     <Compile Include="Actions\EffectsActions.cs" />
     <Compile Include="Classes\SurfaceDiff.cs" />
-<<<<<<< HEAD
     <Compile Include="Classes\DocumentSelection.cs" />
-=======
     <Compile Include="Enumerations\TextMode.cs" />
     <Compile Include="Enumerations\EditingMode.cs" />
     <Compile Include="Classes\Text\Position.cs" />
     <Compile Include="Enumerations\TextAlignment.cs" />
     <Compile Include="Classes\Text\TextEngine.cs" />
     <Compile Include="Classes\UserLayer.cs" />
->>>>>>> 3da300a8
     <Compile Include="Enumerations\BlendMode.cs" />
     <Compile Include="HistoryItems\TextHistoryItem.cs" />
     <Compile Include="PixelOperations\CheckerBoardOperation.cs" />
