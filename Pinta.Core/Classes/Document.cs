--- conflicted
+++ resolved
@@ -251,33 +251,15 @@
 
 		public Context CreateClippedContext ()
 		{
-<<<<<<< HEAD
-			Context g = new Context (CurrentLayer.Surface);
+			Context g = new Context (CurrentUserLayer.Surface);
 			Selection.Clip (g);
-=======
+			return g;
+		}
+
+		public Context CreateClippedContext (bool antialias)
+		{
 			Context g = new Context (CurrentUserLayer.Surface);
-
-			g.AppendPath (SelectionPath);
-			g.FillRule = Cairo.FillRule.EvenOdd;
-			g.Clip ();
-
->>>>>>> 3da300a8
-			return g;
-		}
-
-		public Context CreateClippedContext (bool antialias)
-		{
-<<<<<<< HEAD
-			Context g = new Context (CurrentLayer.Surface);
 			Selection.Clip (g);
-=======
-			Context g = new Context (CurrentUserLayer.Surface);
-
-			g.AppendPath (SelectionPath);
-			g.FillRule = Cairo.FillRule.EvenOdd;
-			g.Clip ();
-
->>>>>>> 3da300a8
 			g.Antialias = antialias ? Antialias.Subpixel : Antialias.None;
 			return g;
 		}
@@ -302,16 +284,12 @@
 			return CreateLayer (string.Format ("{0} {1}", Catalog.GetString ("Layer"), layer_name_int++));
 		}
 
-<<<<<<< HEAD
-		public Layer CreateLayer (int width, int height)
+		public UserLayer CreateLayer (int width, int height)
 		{
 			return CreateLayer (string.Format ("{0} {1}", Catalog.GetString ("Layer"), layer_name_int++), width, height);
 		}
 
-		public Layer CreateLayer (string name)
-=======
 		public UserLayer CreateLayer (string name)
->>>>>>> 3da300a8
 		{
 			return CreateLayer (name, ImageSize.Width, ImageSize.Height);
 		}
@@ -421,18 +399,8 @@
 
 			Layer layer = SelectionLayer;
 
-<<<<<<< HEAD
-			using (Cairo.Context g = new Cairo.Context (CurrentLayer.Surface)) {
+			using (Cairo.Context g = new Cairo.Context (CurrentUserLayer.Surface)) {
 				layer.Draw(g);
-=======
-			using (Cairo.Context g = new Cairo.Context (CurrentUserLayer.Surface)) {
-				g.Save ();
-
-				g.SetSourceSurface (layer.Surface, (int)layer.Offset.X, (int)layer.Offset.Y);
-				g.PaintWithAlpha (layer.Opacity);
-
-				g.Restore ();
->>>>>>> 3da300a8
 			}
 
 			DestroySelectionLayer ();
@@ -539,15 +507,9 @@
 				if (!layer.Hidden)
 					paint.Add (layer);
 
-<<<<<<< HEAD
-				if (layer == CurrentLayer) {
+				if (layer == CurrentUserLayer) {
 					if (!ToolLayer.Hidden)
 						paint.Add (ToolLayer);
-=======
-				if (layer == CurrentUserLayer) {
-					if (!tool_layer.Hidden)
-						paint.Add (tool_layer);
->>>>>>> 3da300a8
 
 					if (ShowSelectionLayer)
 						paint.Add (SelectionLayer);
@@ -768,12 +730,8 @@
 
 		public void SetCurrentUserLayer(UserLayer layer)
 		{
-<<<<<<< HEAD
-			SetCurrentLayer (Layers.IndexOf (layer));
-		}
-=======
-			current_layer = UserLayers.IndexOf (layer);
->>>>>>> 3da300a8
+			SetCurrentUserLayer (UserLayers.IndexOf (layer));
+		}
 
 		public void Paste (bool toNewLayer)
 		{
@@ -835,9 +793,9 @@
 			// layer and record it's creation in the history
 			if (toNewLayer)
 			{
-				Layer l = AddNewLayer (string.Empty);
-				SetCurrentLayer (l);
-				paste_action.Push (new AddLayerHistoryItem ("Menu.Layers.AddNewLayer.png", Catalog.GetString ("Add New Layer"), Layers.IndexOf (l)));
+				UserLayer l = AddNewLayer (string.Empty);
+				SetCurrentUserLayer (l);
+				paste_action.Push (new AddLayerHistoryItem ("Menu.Layers.AddNewLayer.png", Catalog.GetString ("Add New Layer"), UserLayers.IndexOf (l)));
 			}
 
 			// Copy the paste to the temp layer, which should be at least the size of this document.
