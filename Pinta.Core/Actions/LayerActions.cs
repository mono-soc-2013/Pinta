--- conflicted
+++ resolved
@@ -238,19 +238,11 @@
 			Document doc = PintaCore.Workspace.ActiveDocument;
 			PintaCore.Tools.Commit ();
 
-			int bottomLayerIndex = doc.CurrentLayerIndex - 1;
-			var oldBottomSurface = doc.Layers[bottomLayerIndex].Surface.Clone ();
+			int bottomLayerIndex = doc.CurrentUserLayerIndex - 1;
+			var oldBottomSurface = doc.UserLayers[bottomLayerIndex].Surface.Clone ();
 
 			CompoundHistoryItem hist = new CompoundHistoryItem ("Menu.Layers.MergeLayerDown.png", Catalog.GetString ("Merge Layer Down"));
-<<<<<<< HEAD
-			DeleteLayerHistoryItem h1 = new DeleteLayerHistoryItem (string.Empty, string.Empty, doc.CurrentLayer, doc.CurrentLayerIndex);
-=======
 			DeleteLayerHistoryItem h1 = new DeleteLayerHistoryItem (string.Empty, string.Empty, doc.CurrentUserLayer, doc.CurrentUserLayerIndex);
-			SimpleHistoryItem h2 = new SimpleHistoryItem (string.Empty, string.Empty, doc.UserLayers[doc.CurrentUserLayerIndex - 1].Surface.Clone (), doc.CurrentUserLayerIndex - 1);
-			
-			hist.Push (h1);
-			hist.Push (h2);
->>>>>>> 3da300a8
 
 			doc.MergeCurrentLayerDown ();
 
