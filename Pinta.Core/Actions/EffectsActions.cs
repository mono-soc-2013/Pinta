--- conflicted
+++ resolved
@@ -46,13 +46,10 @@
 		public Gtk.Action GaussianBlur { get; private set; }
 		public Gtk.Action RadialBlur { get; private set; }
 		public Gtk.Action MotionBlur { get; private set; }
-<<<<<<< HEAD
+		public Gtk.Action Twist { get; private set; }
 		public Gtk.Action Tile { get; private set; }
 		public Gtk.Action FrostedGlass { get; private set; }
 		public Gtk.Action Pixelate { get; private set; }
-=======
-		public Gtk.Action Twist { get; private set; }
->>>>>>> 08ac9706
 		public Gtk.Action Glow { get; private set; }
 		public Gtk.Action RedEyeRemove { get; private set; }
 		public Gtk.Action Sharpen { get; private set; }
@@ -63,7 +60,6 @@
 
 		public EffectsActions ()
 		{
-<<<<<<< HEAD
 		    IconFactory fact = new IconFactory ();
 		    fact.Add ("Menu.Effects.Artistic.InkSketch.png", new IconSet (PintaCore.Resources.GetIcon ("Menu.Effects.Artistic.InkSketch.png")));
 		    fact.Add ("Menu.Effects.Artistic.OilPainting.png", new IconSet (PintaCore.Resources.GetIcon ("Menu.Effects.Artistic.OilPainting.png")));
@@ -75,6 +71,7 @@
 		    fact.Add ("Menu.Effects.Blurs.SurfaceBlur.png", new IconSet (PintaCore.Resources.GetIcon ("Menu.Effects.Blurs.SurfaceBlur.png")));
 		    fact.Add ("Menu.Effects.Blurs.Unfocus.png", new IconSet (PintaCore.Resources.GetIcon ("Menu.Effects.Blurs.Unfocus.png")));
 		    fact.Add ("Menu.Effects.Blurs.ZoomBlur.png", new IconSet (PintaCore.Resources.GetIcon ("Menu.Effects.Blurs.ZoomBlur.png")));
+			fact.Add ("Menu.Effects.Distort.Twist.png", new IconSet (PintaCore.Resources.GetIcon ("Menu.Effects.Distort.Twist.png")));
 		    fact.Add ("Menu.Effects.Distort.Tile.png", new IconSet (PintaCore.Resources.GetIcon ("Menu.Effects.Distort.Tile.png")));
 		    fact.Add ("Menu.Effects.Distort.FrostedGlass.png", new IconSet (PintaCore.Resources.GetIcon ("Menu.Effects.Distort.FrostedGlass.png")));
 		    fact.Add ("Menu.Effects.Distort.Pixelate.png", new IconSet (PintaCore.Resources.GetIcon ("Menu.Effects.Distort.Pixelate.png")));
@@ -87,26 +84,6 @@
 			fact.Add ("Menu.Effects.Stylize.Emboss.png", new IconSet (PintaCore.Resources.GetIcon ("Menu.Effects.Stylize.Emboss.png")));
 				new IconSet (PintaCore.Resources.GetIcon ("Menu.Effects.Stylize.Relief.png")));
 
-=======
-			IconFactory fact = new IconFactory ();
-			fact.Add ("Menu.Effects.Artistic.InkSketch.png", new IconSet (PintaCore.Resources.GetIcon ("Menu.Effects.Artistic.InkSketch.png")));
-			fact.Add ("Menu.Effects.Artistic.OilPainting.png", new IconSet (PintaCore.Resources.GetIcon ("Menu.Effects.Artistic.OilPainting.png")));
-			fact.Add ("Menu.Effects.Artistic.PencilSketch.png", new IconSet (PintaCore.Resources.GetIcon ("Menu.Effects.Artistic.PencilSketch.png")));
-			fact.Add ("Menu.Effects.Blurs.Fragment.png", new IconSet (PintaCore.Resources.GetIcon ("Menu.Effects.Blurs.Fragment.png")));
-			fact.Add ("Menu.Effects.Blurs.GaussianBlur.png", new IconSet (PintaCore.Resources.GetIcon ("Menu.Effects.Blurs.GaussianBlur.png")));
-			fact.Add ("Menu.Effects.Blurs.MotionBlur.png", new IconSet (PintaCore.Resources.GetIcon ("Menu.Effects.Blurs.MotionBlur.png")));
-			fact.Add ("Menu.Effects.Blurs.RadialBlur.png", new IconSet (PintaCore.Resources.GetIcon ("Menu.Effects.Blurs.RadialBlur.png")));
-			fact.Add ("Menu.Effects.Blurs.SurfaceBlur.png", new IconSet (PintaCore.Resources.GetIcon ("Menu.Effects.Blurs.SurfaceBlur.png")));
-			fact.Add ("Menu.Effects.Blurs.Unfocus.png", new IconSet (PintaCore.Resources.GetIcon ("Menu.Effects.Blurs.Unfocus.png")));
-			fact.Add ("Menu.Effects.Blurs.ZoomBlur.png", new IconSet (PintaCore.Resources.GetIcon ("Menu.Effects.Blurs.ZoomBlur.png")));
-			fact.Add ("Menu.Effects.Distort.Twist.png", new IconSet (PintaCore.Resources.GetIcon ("Menu.Effects.Distort.Twist.png")));
-			fact.Add ("Menu.Effects.Photo.Glow.png", new IconSet (PintaCore.Resources.GetIcon ("Menu.Effects.Photo.Glow.png")));
-			fact.Add ("Menu.Effects.Photo.RedEyeRemove.png", new IconSet (PintaCore.Resources.GetIcon ("Menu.Effects.Photo.RedEyeRemove.png")));
-			fact.Add ("Menu.Effects.Photo.Sharpen.png", new IconSet (PintaCore.Resources.GetIcon ("Menu.Effects.Photo.Sharpen.png")));
-			fact.Add ("Menu.Effects.Photo.SoftenPortrait.png", new IconSet (PintaCore.Resources.GetIcon ("Menu.Effects.Photo.SoftenPortrait.png")));
-			fact.Add ("Menu.Effects.Stylize.EdgeDetect.png", new IconSet (PintaCore.Resources.GetIcon ("Menu.Effects.Stylize.EdgeDetect.png")));
-			
->>>>>>> 08ac9706
 			fact.AddDefault ();
 
 			// Submenus
@@ -122,7 +99,6 @@
 		    Render.Visible = false;
 
 			// Menu items
-<<<<<<< HEAD
 		    InkSketch = new Gtk.Action ("InkSketch", Mono.Unix.Catalog.GetString ("Ink Sketch..."), null, "Menu.Effects.Artistic.InkSketch.png");
 		    OilPainting = new Gtk.Action ("OilPainting", Mono.Unix.Catalog.GetString ("Oil Painting..."), null, "Menu.Effects.Artistic.OilPainting.png");
 		    PencilSketch = new Gtk.Action ("PencilSketch", Mono.Unix.Catalog.GetString ("Pencil Sketch..."), null, "Menu.Effects.Artistic.PencilSketch.png");
@@ -130,19 +106,10 @@
 		    GaussianBlur = new Gtk.Action ("GaussianBlur", Mono.Unix.Catalog.GetString ("Gaussian Blur..."), null, "Menu.Effects.Blurs.GaussianBlur.png");
 		    RadialBlur = new Gtk.Action ("RadialBlur", Mono.Unix.Catalog.GetString ("Radial Blur..."), null, "Menu.Effects.Blurs.RadialBlur.png");
 		    MotionBlur = new Gtk.Action ("MotionBlur", Mono.Unix.Catalog.GetString ("Motion Blur..."), null, "Menu.Effects.Blurs.MotionBlur.png");
+			Twist = new Gtk.Action ("Twist", Mono.Unix.Catalog.GetString ("Twist..."), null, "Menu.Effects.Distort.Twist.png");
 			Tile = new Gtk.Action ("Tile", Mono.Unix.Catalog.GetString ("Tile Reflection..."), null, "Menu.Effects.Distort.Tile.png");
 			FrostedGlass = new Gtk.Action ("FrostedGlass", Mono.Unix.Catalog.GetString ("Frosted Glass..."), null, "Menu.Effects.Distort.FrostedGlass.png");
 			Pixelate = new Gtk.Action ("Pixelate", Mono.Unix.Catalog.GetString ("Pixelate..."), null, "Menu.Effects.Distort.Pixelate.png");
-=======
-			InkSketch = new Gtk.Action ("InkSketch", Mono.Unix.Catalog.GetString ("Ink Sketch..."), null, "Menu.Effects.Artistic.InkSketch.png");
-			OilPainting = new Gtk.Action ("OilPainting", Mono.Unix.Catalog.GetString ("Oil Painting..."), null, "Menu.Effects.Artistic.OilPainting.png");
-			PencilSketch = new Gtk.Action ("PencilSketch", Mono.Unix.Catalog.GetString ("Pencil Sketch..."), null, "Menu.Effects.Artistic.PencilSketch.png");
-			Fragment = new Gtk.Action ("Fragment", Mono.Unix.Catalog.GetString ("Fragment..."), null, "Menu.Effects.Blurs.Fragment.png");
-			GaussianBlur = new Gtk.Action ("GaussianBlur", Mono.Unix.Catalog.GetString ("Gaussian Blur..."), null, "Menu.Effects.Blurs.GaussianBlur.png");
-			RadialBlur = new Gtk.Action ("RadialBlur", Mono.Unix.Catalog.GetString ("Radial Blur..."), null, "Menu.Effects.Blurs.RadialBlur.png");
-			MotionBlur = new Gtk.Action ("MotionBlur", Mono.Unix.Catalog.GetString ("Motion Blur..."), null, "Menu.Effects.Blurs.MotionBlur.png");
-			Twist = new Gtk.Action ("Twist", Mono.Unix.Catalog.GetString ("Twist..."), null, "Menu.Effects.Distort.Twist.png");
->>>>>>> 08ac9706
 			Glow = new Gtk.Action ("Glow", Mono.Unix.Catalog.GetString ("Glow..."), null, "Menu.Effects.Photo.Glow.png");
 			RedEyeRemove = new Gtk.Action ("RedEyeRemove", Mono.Unix.Catalog.GetString ("Red Eye Removal..."), null, "Menu.Effects.Photo.RedEyeRemove.png");
 			Sharpen = new Gtk.Action ("Sharpen", Mono.Unix.Catalog.GetString ("Sharpen..."), null, "Menu.Effects.Photo.Sharpen.png");
@@ -172,24 +139,17 @@
 		    artistic_sub_menu.Append (PencilSketch.CreateMenuItem ());
 		 
 			blur_sub_menu.Append (Fragment.CreateMenuItem ());
-<<<<<<< HEAD
 		    blur_sub_menu.Append (GaussianBlur.CreateMenuItem ());
 		    blur_sub_menu.Append (RadialBlur.CreateMenuItem ());
 		    blur_sub_menu.Append (MotionBlur.CreateMenuItem ());
+
+			distort_sub_menu.Append (Twist.CreateMenuItem ());
 
             distort_sub_menu.Append (Tile.CreateMenuItem ());
 
             distort_sub_menu.Append (Pixelate.CreateMenuItem ());
             distort_sub_menu.Append (FrostedGlass.CreateMenuItem ());
 
-=======
-			blur_sub_menu.Append (GaussianBlur.CreateMenuItem ());
-			blur_sub_menu.Append (RadialBlur.CreateMenuItem ());
-			blur_sub_menu.Append (MotionBlur.CreateMenuItem ());
-
-			distort_sub_menu.Append (Twist.CreateMenuItem ());
-			
->>>>>>> 08ac9706
 			photo_sub_menu.Append (Glow.CreateMenuItem ());
 			photo_sub_menu.Append (RedEyeRemove.CreateMenuItem ());
 			photo_sub_menu.Append (Sharpen.CreateMenuItem ());
