// 
// WorkspaceManager.cs
//  
// Author:
//       Jonathan Pobst <monkey@jpobst.com>
// 
// Copyright (c) 2010 Jonathan Pobst
// 
// Permission is hereby granted, free of charge, to any person obtaining a copy
// of this software and associated documentation files (the "Software"), to deal
// in the Software without restriction, including without limitation the rights
// to use, copy, modify, merge, publish, distribute, sublicense, and/or sell
// copies of the Software, and to permit persons to whom the Software is
// furnished to do so, subject to the following conditions:
// 
// The above copyright notice and this permission notice shall be included in
// all copies or substantial portions of the Software.
// 
// THE SOFTWARE IS PROVIDED "AS IS", WITHOUT WARRANTY OF ANY KIND, EXPRESS OR
// IMPLIED, INCLUDING BUT NOT LIMITED TO THE WARRANTIES OF MERCHANTABILITY,
// FITNESS FOR A PARTICULAR PURPOSE AND NONINFRINGEMENT. IN NO EVENT SHALL THE
// AUTHORS OR COPYRIGHT HOLDERS BE LIABLE FOR ANY CLAIM, DAMAGES OR OTHER
// LIABILITY, WHETHER IN AN ACTION OF CONTRACT, TORT OR OTHERWISE, ARISING FROM,
// OUT OF OR IN CONNECTION WITH THE SOFTWARE OR THE USE OR OTHER DEALINGS IN
// THE SOFTWARE.

using System;
using Cairo;

namespace Pinta.Core
{
	public class WorkspaceManager
	{
		private string filename;
		private bool is_dirty;
		private PointD canvas_size;
<<<<<<< HEAD
		private PointD center_position;
				
		public PointD ImageSize { get; set; }
=======
		
		public Point ImageSize { get; set; }
		
>>>>>>> 57d35e34
		public PointD CanvasSize {
			get { return canvas_size; }
			set {
				if (canvas_size.X != value.X || canvas_size.Y != value.Y) {
					canvas_size = value;
					OnCanvasSizeChanged ();
				}
			}
		}
		
		public PointD Offset {
			get { return new PointD (center_position.X - PintaCore.Chrome.DrawingArea.Allocation.Width / 2, center_position.Y - PintaCore.Chrome.DrawingArea.Allocation.Height / 2); }
		}
		
		public PointD CenterPosition {
			get { return center_position;}
			set { 
				if (center_position.X != value.X || center_position.Y != value.Y) {
						center_position = value;
						Invalidate ();
				}
				
			}
		}

		public WorkspaceManager ()
		{
			CanvasSize = new PointD (800, 600);
<<<<<<< HEAD
			ImageSize = new PointD (800, 600);
			center_position = new PointD (400, 300);
=======
			ImageSize = new Point (800, 600);
>>>>>>> 57d35e34
		}
		
		public double Scale {
			get { return CanvasSize.X / ImageSize.X; }
			set {
					if (Scale != value) {
						CanvasSize = new PointD (ImageSize.X * value, ImageSize.Y * value);
						Invalidate ();
				}
			}
		}
		
		public void Invalidate ()
		{
			OnCanvasInvalidated (new CanvasInvalidatedEventArgs ());
		}
			
		public void Invalidate (Gdk.Rectangle rect)
		{
			rect = new Gdk.Rectangle ((int)((rect.X) * Scale + Offset.X), (int)((rect.Y) * Scale + Offset.Y), (int)(rect.Width * Scale), (int)(rect.Height * Scale));
			OnCanvasInvalidated (new CanvasInvalidatedEventArgs (rect));
		}
		
		public void ZoomIn ()
		{
			if (PintaCore.Actions.View.ZoomComboBox.ComboBox.Active > 1)
				PintaCore.Actions.View.ZoomComboBox.ComboBox.Active--;
		}
		
		public void ZoomOut ()
		{
			if (PintaCore.Actions.View.ZoomComboBox.ComboBox.Active < 19)
				PintaCore.Actions.View.ZoomComboBox.ComboBox.Active++;
		}

		public void ZoomToRectangle (Rectangle zoomTo)
		{
			Scale = canvas_size.X / zoomTo.Width;
			//TODO update combobox
			//PintaCore.Actions.View.ZoomComboBox.ComboBox. = String.Format("{0}%",Scale * 100.0);
			RecenterView(new PointD(zoomTo.X+zoomTo.Width/2, zoomTo.Y+zoomTo.Height/2));
		}
		
		public void RecenterView (Cairo.PointD point)
		{
			CenterPosition = new PointD ((PintaCore.Chrome.DrawingArea.Allocation.Width - point.X)/Scale, (PintaCore.Chrome.DrawingArea.Allocation.Height - point.Y)/Scale);
			//Console.WriteLine("({0}, {1})", point.X, point.Y);
		}
		
		public void ResizeImage (int width, int height)
		{
			if (ImageSize.X == width && ImageSize.Y == height)
				return;
				
			PintaCore.Layers.FinishSelection ();
			
			ResizeHistoryItem hist = new ResizeHistoryItem (ImageSize.X, ImageSize.Y);
			hist.TakeSnapshotOfImage ();
			
			ImageSize = new Point (width, height);
			CanvasSize = new PointD (width, height);
			
			foreach (var layer in PintaCore.Layers)
				layer.Resize (width, height);
			
			PintaCore.History.PushNewItem (hist);
			
			PintaCore.Layers.ResetSelectionPath ();
			PintaCore.Workspace.Invalidate ();
		}
		
		public void ResizeCanvas (int width, int height, Anchor anchor)
		{
			if (ImageSize.X == width && ImageSize.Y == height)
				return;

			PintaCore.Layers.FinishSelection ();

			ResizeHistoryItem hist = new ResizeHistoryItem (ImageSize.X, ImageSize.Y);
			hist.Icon = "Menu.Image.CanvasSize.png";
			hist.Text = "Resize Canvas";
			hist.TakeSnapshotOfImage ();

			ImageSize = new Point (width, height);
			CanvasSize = new PointD (width, height);

			foreach (var layer in PintaCore.Layers)
				layer.ResizeCanvas (width, height, anchor);

			PintaCore.History.PushNewItem (hist);

			PintaCore.Layers.ResetSelectionPath ();
			PintaCore.Workspace.Invalidate ();
		}
		
		public Cairo.PointD WindowPointToCanvas (double x, double y)
		{
			return new Cairo.PointD ((x - Offset.X) / PintaCore.Workspace.Scale, (y - Offset.Y) / PintaCore.Workspace.Scale);
		}

		public bool PointInCanvas (Cairo.PointD point)
		{
			if (point.X < 0 || point.Y < 0)
				return false;

			if (point.X >= PintaCore.Workspace.ImageSize.X || point.Y >= PintaCore.Workspace.ImageSize.Y)
				return false;

			return true;
		}

		public string Filename {
			get { return filename; }
			set {
				if (filename != value) {
					filename = value;
					ResetTitle ();
				}
			}
		}
		
		public bool IsDirty {
			get { return is_dirty; }
			set {
				if (is_dirty != value) {
					is_dirty = value;
					ResetTitle ();
				}
			}
		}
		
		private void ResetTitle ()
		{
			PintaCore.Chrome.MainWindow.Title = string.Format ("{0}{1} - Pinta", filename, is_dirty ? "*" : "");
		}

		#region Protected Methods
		protected void OnCanvasInvalidated (CanvasInvalidatedEventArgs e)
		{
			if (CanvasInvalidated != null)
				CanvasInvalidated (this, e);
		}

		protected void OnCanvasSizeChanged ()
		{
			if (CanvasSizeChanged != null)
				CanvasSizeChanged (this, EventArgs.Empty);
		}
		#endregion

		#region Public Events
		public event EventHandler<CanvasInvalidatedEventArgs> CanvasInvalidated;
		public event EventHandler CanvasSizeChanged;
		#endregion
		
	}
}<|MERGE_RESOLUTION|>--- conflicted
+++ resolved
@@ -34,15 +34,10 @@
 		private string filename;
 		private bool is_dirty;
 		private PointD canvas_size;
-<<<<<<< HEAD
 		private PointD center_position;
-				
-		public PointD ImageSize { get; set; }
-=======
 		
 		public Point ImageSize { get; set; }
 		
->>>>>>> 57d35e34
 		public PointD CanvasSize {
 			get { return canvas_size; }
 			set {
@@ -71,12 +66,8 @@
 		public WorkspaceManager ()
 		{
 			CanvasSize = new PointD (800, 600);
-<<<<<<< HEAD
-			ImageSize = new PointD (800, 600);
 			center_position = new PointD (400, 300);
-=======
 			ImageSize = new Point (800, 600);
->>>>>>> 57d35e34
 		}
 		
 		public double Scale {
