--- conflicted
+++ resolved
@@ -1,4 +1,3 @@
-<<<<<<< HEAD
 // 
 // GdkPixbufFormat.cs
 //  
@@ -27,6 +26,7 @@
 
 using System;
 using System.IO;
+using System.Runtime.InteropServices;
 
 using Gdk;
 
@@ -93,94 +93,6 @@
 		}
 
 		#endregion
-		
-		protected virtual void DoSave (Pixbuf pb, string fileName, string fileType)
-		{
-			pb.Save (fileName, fileType);
-		}
-
-		public void Export (Document document, string fileName)
-		{
-			Cairo.ImageSurface surf = document.GetFlattenedImage ();
-	
-			Pixbuf pb = surf.ToPixbuf ();
-			DoSave(pb, fileName, filetype);
-
-			(pb as IDisposable).Dispose ();
-			(surf as IDisposable).Dispose ();
-		}
-	}
-}
-=======
-// 
-// GdkPixbufFormat.cs
-//  
-// Author:
-//       Maia Kozheva <sikon@ubuntu.com>
-// 
-// Copyright (c) 2010 Maia Kozheva <sikon@ubuntu.com>
-// 
-// Permission is hereby granted, free of charge, to any person obtaining a copy
-// of this software and associated documentation files (the "Software"), to deal
-// in the Software without restriction, including without limitation the rights
-// to use, copy, modify, merge, publish, distribute, sublicense, and/or sell
-// copies of the Software, and to permit persons to whom the Software is
-// furnished to do so, subject to the following conditions:
-// 
-// The above copyright notice and this permission notice shall be included in
-// all copies or substantial portions of the Software.
-// 
-// THE SOFTWARE IS PROVIDED "AS IS", WITHOUT WARRANTY OF ANY KIND, EXPRESS OR
-// IMPLIED, INCLUDING BUT NOT LIMITED TO THE WARRANTIES OF MERCHANTABILITY,
-// FITNESS FOR A PARTICULAR PURPOSE AND NONINFRINGEMENT. IN NO EVENT SHALL THE
-// AUTHORS OR COPYRIGHT HOLDERS BE LIABLE FOR ANY CLAIM, DAMAGES OR OTHER
-// LIABILITY, WHETHER IN AN ACTION OF CONTRACT, TORT OR OTHERWISE, ARISING FROM,
-// OUT OF OR IN CONNECTION WITH THE SOFTWARE OR THE USE OR OTHER DEALINGS IN
-// THE SOFTWARE.
-
-using System;
-using System.IO;
-using System.Runtime.InteropServices;
-
-using Gdk;
-
-namespace Pinta.Core
-{
-	public class GdkPixbufFormat: IImageImporter, IImageExporter
-	{
-		private string filetype;
-
-		public GdkPixbufFormat(string filetype)
-		{
-			this.filetype = filetype;
-		}
-	
-		public void Import (string fileName)
-		{
-			Pixbuf bg;
-
-			// Handle any EXIF orientation flags
-			using (var fs = new FileStream (fileName, FileMode.Open, FileAccess.Read))
-				bg = new Pixbuf (fs);
-
-			bg = bg.ApplyEmbeddedOrientation ();
-
-			Size imagesize = new Size (bg.Width, bg.Height);
-
-			Document doc = PintaCore.Workspace.CreateAndActivateDocument (fileName, imagesize);
-			doc.HasFile = true;
-			doc.ImageSize = imagesize;
-			doc.Workspace.CanvasSize = imagesize;
-
-			Layer layer = doc.AddNewLayer (Path.GetFileName (fileName));
-
-			using (Cairo.Context g = new Cairo.Context (layer.Surface)) {
-				CairoHelper.SetSourcePixbuf (g, bg, 0, 0);
-				g.Paint ();
-			}
-
-			bg.Dispose ();
-		}
 		
 		protected virtual void DoSave (Pixbuf pb, string fileName, string fileType)
 		{
@@ -252,5 +164,4 @@
 			return pb.Savev(filename, type, option_keys, option_values);
 		}
 	}
-}
->>>>>>> 7f682a38
+}