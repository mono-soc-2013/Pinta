// 
// UnimplementedTools.cs
//  
// Author:
//       Jonathan Pobst <monkey@jpobst.com>
// 
// Copyright (c) 2010 Jonathan Pobst
// 
// Permission is hereby granted, free of charge, to any person obtaining a copy
// of this software and associated documentation files (the "Software"), to deal
// in the Software without restriction, including without limitation the rights
// to use, copy, modify, merge, publish, distribute, sublicense, and/or sell
// copies of the Software, and to permit persons to whom the Software is
// furnished to do so, subject to the following conditions:
// 
// The above copyright notice and this permission notice shall be included in
// all copies or substantial portions of the Software.
// 
// THE SOFTWARE IS PROVIDED "AS IS", WITHOUT WARRANTY OF ANY KIND, EXPRESS OR
// IMPLIED, INCLUDING BUT NOT LIMITED TO THE WARRANTIES OF MERCHANTABILITY,
// FITNESS FOR A PARTICULAR PURPOSE AND NONINFRINGEMENT. IN NO EVENT SHALL THE
// AUTHORS OR COPYRIGHT HOLDERS BE LIABLE FOR ANY CLAIM, DAMAGES OR OTHER
// LIABILITY, WHETHER IN AN ACTION OF CONTRACT, TORT OR OTHERWISE, ARISING FROM,
// OUT OF OR IN CONNECTION WITH THE SOFTWARE OR THE USE OR OTHER DEALINGS IN
// THE SOFTWARE.

using System;

namespace Pinta.Core
{
	// This is just to get them to show up in the toolbox
	// until they get implemented
			
	public class MagicWandTool : BaseTool
	{
		public override string Name {
			get { return "Magic Wand"; }
		}
		public override string Icon {
			get { return "Tools.MagicWand.png"; }
		}
		public override bool Enabled {
			get { return false; }
		}
	}
		
	public class GradientTool : BaseTool
	{
		public override string Name {
			get { return "Gradient"; }
		}
		public override string Icon {
			get { return "Tools.Gradient.png"; }
		}
		public override bool Enabled {
			get { return false; }
		}
	}
			
	public class CloneStampTool : BaseTool
	{
		public override string Name {
			get { return "Clone Stamp"; }
		}
		public override string Icon {
			get { return "Tools.CloneStamp.png"; }
		}
		public override bool Enabled {
			get { return false; }
		}
	}
			
	public class RecolorTool : BaseTool
	{
		public override string Name {
			get { return "Recolor"; }
		}
		public override string Icon {
			get { return "Tools.Recolor.png"; }
		}
		public override bool Enabled {
			get { return false; }
		}
	}
			
<<<<<<< HEAD
	public class LineCurveTool : BaseTool
	{
		public override string Name {
			get { return "Line / Curve"; }
		}
		public override string Icon {
			get { return "Tools.Line.png"; }
=======
	public class TextTool : BaseTool
	{
		public override string Name {
			get { return "Text"; }
		}
		public override string Icon {
			get { return "Tools.Text.png"; }
		}
		public override bool Enabled {
			get { return false; }
>>>>>>> a6e227e2
		}
	}
}<|MERGE_RESOLUTION|>--- conflicted
+++ resolved
@@ -82,27 +82,4 @@
 			get { return false; }
 		}
 	}
-			
-<<<<<<< HEAD
-	public class LineCurveTool : BaseTool
-	{
-		public override string Name {
-			get { return "Line / Curve"; }
-		}
-		public override string Icon {
-			get { return "Tools.Line.png"; }
-=======
-	public class TextTool : BaseTool
-	{
-		public override string Name {
-			get { return "Text"; }
-		}
-		public override string Icon {
-			get { return "Tools.Text.png"; }
-		}
-		public override bool Enabled {
-			get { return false; }
->>>>>>> a6e227e2
-		}
-	}
 }